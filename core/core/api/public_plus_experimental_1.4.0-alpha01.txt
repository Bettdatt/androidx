// Signature format: 3.0
package androidx.core.accessibilityservice {

  public final class AccessibilityServiceInfoCompat {
    method public static String capabilityToString(int);
    method public static String feedbackTypeToString(int);
    method public static String? flagToString(int);
    method public static int getCapabilities(android.accessibilityservice.AccessibilityServiceInfo);
    method public static String? loadDescription(android.accessibilityservice.AccessibilityServiceInfo, android.content.pm.PackageManager);
    field public static final int CAPABILITY_CAN_FILTER_KEY_EVENTS = 8; // 0x8
    field public static final int CAPABILITY_CAN_REQUEST_ENHANCED_WEB_ACCESSIBILITY = 4; // 0x4
    field public static final int CAPABILITY_CAN_REQUEST_TOUCH_EXPLORATION = 2; // 0x2
    field public static final int CAPABILITY_CAN_RETRIEVE_WINDOW_CONTENT = 1; // 0x1
    field public static final int FEEDBACK_ALL_MASK = -1; // 0xffffffff
    field public static final int FEEDBACK_BRAILLE = 32; // 0x20
    field public static final int FLAG_INCLUDE_NOT_IMPORTANT_VIEWS = 2; // 0x2
    field public static final int FLAG_REPORT_VIEW_IDS = 16; // 0x10
    field public static final int FLAG_REQUEST_ENHANCED_WEB_ACCESSIBILITY = 8; // 0x8
    field public static final int FLAG_REQUEST_FILTER_KEY_EVENTS = 32; // 0x20
    field public static final int FLAG_REQUEST_TOUCH_EXPLORATION_MODE = 4; // 0x4
  }

}

package androidx.core.app {

  public class ActivityCompat extends androidx.core.content.ContextCompat {
    ctor protected ActivityCompat();
    method public static void finishAffinity(android.app.Activity);
    method public static void finishAfterTransition(android.app.Activity);
    method public static android.net.Uri? getReferrer(android.app.Activity);
    method @Deprecated public static boolean invalidateOptionsMenu(android.app.Activity!);
    method public static void postponeEnterTransition(android.app.Activity);
    method public static void recreate(android.app.Activity);
    method public static androidx.core.view.DragAndDropPermissionsCompat? requestDragAndDropPermissions(android.app.Activity!, android.view.DragEvent!);
    method public static void requestPermissions(android.app.Activity, String![], @IntRange(from=0) int);
    method public static <T extends android.view.View> T requireViewById(android.app.Activity, @IdRes int);
    method public static void setEnterSharedElementCallback(android.app.Activity, androidx.core.app.SharedElementCallback?);
    method public static void setExitSharedElementCallback(android.app.Activity, androidx.core.app.SharedElementCallback?);
    method public static void setPermissionCompatDelegate(androidx.core.app.ActivityCompat.PermissionCompatDelegate?);
    method public static boolean shouldShowRequestPermissionRationale(android.app.Activity, String);
    method public static void startActivityForResult(android.app.Activity, android.content.Intent, int, android.os.Bundle?);
    method public static void startIntentSenderForResult(android.app.Activity, android.content.IntentSender, int, android.content.Intent?, int, int, int, android.os.Bundle?) throws android.content.IntentSender.SendIntentException;
    method public static void startPostponedEnterTransition(android.app.Activity);
  }

  public static interface ActivityCompat.OnRequestPermissionsResultCallback {
    method public void onRequestPermissionsResult(int, String![], int[]);
  }

  public static interface ActivityCompat.PermissionCompatDelegate {
    method public boolean onActivityResult(android.app.Activity, @IntRange(from=0) int, int, android.content.Intent?);
    method public boolean requestPermissions(android.app.Activity, String![], @IntRange(from=0) int);
  }

  public final class ActivityManagerCompat {
    method public static boolean isLowRamDevice(android.app.ActivityManager);
  }

  public class ActivityOptionsCompat {
    ctor protected ActivityOptionsCompat();
    method public android.graphics.Rect? getLaunchBounds();
    method public static androidx.core.app.ActivityOptionsCompat makeBasic();
    method public static androidx.core.app.ActivityOptionsCompat makeClipRevealAnimation(android.view.View, int, int, int, int);
    method public static androidx.core.app.ActivityOptionsCompat makeCustomAnimation(android.content.Context, int, int);
    method public static androidx.core.app.ActivityOptionsCompat makeScaleUpAnimation(android.view.View, int, int, int, int);
    method public static androidx.core.app.ActivityOptionsCompat makeSceneTransitionAnimation(android.app.Activity, android.view.View, String);
    method public static androidx.core.app.ActivityOptionsCompat makeSceneTransitionAnimation(android.app.Activity, androidx.core.util.Pair<android.view.View!,java.lang.String!>!...);
    method public static androidx.core.app.ActivityOptionsCompat makeTaskLaunchBehind();
    method public static androidx.core.app.ActivityOptionsCompat makeThumbnailScaleUpAnimation(android.view.View, android.graphics.Bitmap, int, int);
    method public void requestUsageTimeReport(android.app.PendingIntent);
    method public androidx.core.app.ActivityOptionsCompat setLaunchBounds(android.graphics.Rect?);
    method public android.os.Bundle? toBundle();
    method public void update(androidx.core.app.ActivityOptionsCompat);
    field public static final String EXTRA_USAGE_TIME_REPORT = "android.activity.usage_time";
    field public static final String EXTRA_USAGE_TIME_REPORT_PACKAGES = "android.usage_time_packages";
  }

  public final class AlarmManagerCompat {
    method public static void setAlarmClock(android.app.AlarmManager, long, android.app.PendingIntent, android.app.PendingIntent);
    method public static void setAndAllowWhileIdle(android.app.AlarmManager, int, long, android.app.PendingIntent);
    method public static void setExact(android.app.AlarmManager, int, long, android.app.PendingIntent);
    method public static void setExactAndAllowWhileIdle(android.app.AlarmManager, int, long, android.app.PendingIntent);
  }

  @RequiresApi(28) public class AppComponentFactory extends android.app.AppComponentFactory {
    ctor public AppComponentFactory();
    method public final android.app.Activity instantiateActivity(ClassLoader, String, android.content.Intent?) throws java.lang.ClassNotFoundException, java.lang.IllegalAccessException, java.lang.InstantiationException;
    method public android.app.Activity instantiateActivityCompat(ClassLoader, String, android.content.Intent?) throws java.lang.ClassNotFoundException, java.lang.IllegalAccessException, java.lang.InstantiationException;
    method public final android.app.Application instantiateApplication(ClassLoader, String) throws java.lang.ClassNotFoundException, java.lang.IllegalAccessException, java.lang.InstantiationException;
    method public android.app.Application instantiateApplicationCompat(ClassLoader, String) throws java.lang.ClassNotFoundException, java.lang.IllegalAccessException, java.lang.InstantiationException;
    method public final android.content.ContentProvider instantiateProvider(ClassLoader, String) throws java.lang.ClassNotFoundException, java.lang.IllegalAccessException, java.lang.InstantiationException;
    method public android.content.ContentProvider instantiateProviderCompat(ClassLoader, String) throws java.lang.ClassNotFoundException, java.lang.IllegalAccessException, java.lang.InstantiationException;
    method public final android.content.BroadcastReceiver instantiateReceiver(ClassLoader, String, android.content.Intent?) throws java.lang.ClassNotFoundException, java.lang.IllegalAccessException, java.lang.InstantiationException;
    method public android.content.BroadcastReceiver instantiateReceiverCompat(ClassLoader, String, android.content.Intent?) throws java.lang.ClassNotFoundException, java.lang.IllegalAccessException, java.lang.InstantiationException;
    method public final android.app.Service instantiateService(ClassLoader, String, android.content.Intent?) throws java.lang.ClassNotFoundException, java.lang.IllegalAccessException, java.lang.InstantiationException;
    method public android.app.Service instantiateServiceCompat(ClassLoader, String, android.content.Intent?) throws java.lang.ClassNotFoundException, java.lang.IllegalAccessException, java.lang.InstantiationException;
  }

  public class AppLaunchChecker {
    ctor @Deprecated public AppLaunchChecker();
    method public static boolean hasStartedFromLauncher(android.content.Context);
    method public static void onActivityCreate(android.app.Activity);
  }

  public final class AppOpsManagerCompat {
    method public static int noteOp(android.content.Context, String, int, String);
    method public static int noteOpNoThrow(android.content.Context, String, int, String);
    method public static int noteProxyOp(android.content.Context, String, String);
    method public static int noteProxyOpNoThrow(android.content.Context, String, String);
    method public static String? permissionToOp(String);
    field public static final int MODE_ALLOWED = 0; // 0x0
    field public static final int MODE_DEFAULT = 3; // 0x3
    field public static final int MODE_ERRORED = 2; // 0x2
    field public static final int MODE_IGNORED = 1; // 0x1
  }

  public final class BundleCompat {
    method public static android.os.IBinder? getBinder(android.os.Bundle, String?);
    method public static void putBinder(android.os.Bundle, String?, android.os.IBinder?);
  }

  public class DialogCompat {
    method public static android.view.View requireViewById(android.app.Dialog, int);
  }

  public class FrameMetricsAggregator {
    ctor public FrameMetricsAggregator();
    ctor public FrameMetricsAggregator(int);
    method public void add(android.app.Activity);
    method public android.util.SparseIntArray![]? getMetrics();
    method public android.util.SparseIntArray![]? remove(android.app.Activity);
    method public android.util.SparseIntArray![]? reset();
    method public android.util.SparseIntArray![]? stop();
    field public static final int ANIMATION_DURATION = 256; // 0x100
    field public static final int ANIMATION_INDEX = 8; // 0x8
    field public static final int COMMAND_DURATION = 32; // 0x20
    field public static final int COMMAND_INDEX = 5; // 0x5
    field public static final int DELAY_DURATION = 128; // 0x80
    field public static final int DELAY_INDEX = 7; // 0x7
    field public static final int DRAW_DURATION = 8; // 0x8
    field public static final int DRAW_INDEX = 3; // 0x3
    field public static final int EVERY_DURATION = 511; // 0x1ff
    field public static final int INPUT_DURATION = 2; // 0x2
    field public static final int INPUT_INDEX = 1; // 0x1
    field public static final int LAYOUT_MEASURE_DURATION = 4; // 0x4
    field public static final int LAYOUT_MEASURE_INDEX = 2; // 0x2
    field public static final int SWAP_DURATION = 64; // 0x40
    field public static final int SWAP_INDEX = 6; // 0x6
    field public static final int SYNC_DURATION = 16; // 0x10
    field public static final int SYNC_INDEX = 4; // 0x4
    field public static final int TOTAL_DURATION = 1; // 0x1
    field public static final int TOTAL_INDEX = 0; // 0x0
  }

  public abstract class JobIntentService extends android.app.Service {
    ctor public JobIntentService();
    method public static void enqueueWork(android.content.Context, Class<?>, int, android.content.Intent);
    method public static void enqueueWork(android.content.Context, android.content.ComponentName, int, android.content.Intent);
    method public boolean isStopped();
    method public android.os.IBinder! onBind(android.content.Intent);
    method protected abstract void onHandleWork(android.content.Intent);
    method public boolean onStopCurrentWork();
    method public void setInterruptIfStopped(boolean);
  }

  public final class NavUtils {
    method public static android.content.Intent? getParentActivityIntent(android.app.Activity);
    method public static android.content.Intent? getParentActivityIntent(android.content.Context, Class<?>) throws android.content.pm.PackageManager.NameNotFoundException;
    method public static android.content.Intent? getParentActivityIntent(android.content.Context, android.content.ComponentName) throws android.content.pm.PackageManager.NameNotFoundException;
    method public static String? getParentActivityName(android.app.Activity);
    method public static String? getParentActivityName(android.content.Context, android.content.ComponentName) throws android.content.pm.PackageManager.NameNotFoundException;
    method public static void navigateUpFromSameTask(android.app.Activity);
    method public static void navigateUpTo(android.app.Activity, android.content.Intent);
    method public static boolean shouldUpRecreateTask(android.app.Activity, android.content.Intent);
    field public static final String PARENT_ACTIVITY = "android.support.PARENT_ACTIVITY";
  }

  public class NotificationCompat {
    ctor @Deprecated public NotificationCompat();
    method public static androidx.core.app.NotificationCompat.Action! getAction(android.app.Notification!, int);
    method public static int getActionCount(android.app.Notification!);
    method public static boolean getAllowSystemGeneratedContextualActions(android.app.Notification!);
    method public static int getBadgeIconType(android.app.Notification!);
    method public static androidx.core.app.NotificationCompat.BubbleMetadata? getBubbleMetadata(android.app.Notification);
    method public static String! getCategory(android.app.Notification!);
    method public static String! getChannelId(android.app.Notification!);
    method @RequiresApi(19) public static CharSequence! getContentTitle(android.app.Notification!);
    method public static android.os.Bundle? getExtras(android.app.Notification!);
    method public static String! getGroup(android.app.Notification!);
    method public static int getGroupAlertBehavior(android.app.Notification!);
    method @RequiresApi(21) public static java.util.List<androidx.core.app.NotificationCompat.Action!>! getInvisibleActions(android.app.Notification!);
    method public static boolean getLocalOnly(android.app.Notification!);
    method public static androidx.core.content.LocusIdCompat? getLocusId(android.app.Notification);
    method public static String! getShortcutId(android.app.Notification!);
    method public static String! getSortKey(android.app.Notification!);
    method public static long getTimeoutAfter(android.app.Notification!);
    method public static boolean isGroupSummary(android.app.Notification!);
    field public static final int BADGE_ICON_LARGE = 2; // 0x2
    field public static final int BADGE_ICON_NONE = 0; // 0x0
    field public static final int BADGE_ICON_SMALL = 1; // 0x1
    field public static final String CATEGORY_ALARM = "alarm";
    field public static final String CATEGORY_CALL = "call";
    field public static final String CATEGORY_EMAIL = "email";
    field public static final String CATEGORY_ERROR = "err";
    field public static final String CATEGORY_EVENT = "event";
    field public static final String CATEGORY_MESSAGE = "msg";
    field public static final String CATEGORY_NAVIGATION = "navigation";
    field public static final String CATEGORY_PROGRESS = "progress";
    field public static final String CATEGORY_PROMO = "promo";
    field public static final String CATEGORY_RECOMMENDATION = "recommendation";
    field public static final String CATEGORY_REMINDER = "reminder";
    field public static final String CATEGORY_SERVICE = "service";
    field public static final String CATEGORY_SOCIAL = "social";
    field public static final String CATEGORY_STATUS = "status";
    field public static final String CATEGORY_SYSTEM = "sys";
    field public static final String CATEGORY_TRANSPORT = "transport";
    field @ColorInt public static final int COLOR_DEFAULT = 0; // 0x0
    field public static final int DEFAULT_ALL = -1; // 0xffffffff
    field public static final int DEFAULT_LIGHTS = 4; // 0x4
    field public static final int DEFAULT_SOUND = 1; // 0x1
    field public static final int DEFAULT_VIBRATE = 2; // 0x2
    field public static final String EXTRA_AUDIO_CONTENTS_URI = "android.audioContents";
    field public static final String EXTRA_BACKGROUND_IMAGE_URI = "android.backgroundImageUri";
    field public static final String EXTRA_BIG_TEXT = "android.bigText";
    field public static final String EXTRA_CHRONOMETER_COUNT_DOWN = "android.chronometerCountDown";
    field public static final String EXTRA_COMPACT_ACTIONS = "android.compactActions";
    field public static final String EXTRA_CONVERSATION_TITLE = "android.conversationTitle";
    field public static final String EXTRA_HIDDEN_CONVERSATION_TITLE = "android.hiddenConversationTitle";
    field public static final String EXTRA_INFO_TEXT = "android.infoText";
    field public static final String EXTRA_IS_GROUP_CONVERSATION = "android.isGroupConversation";
    field public static final String EXTRA_LARGE_ICON = "android.largeIcon";
    field public static final String EXTRA_LARGE_ICON_BIG = "android.largeIcon.big";
    field public static final String EXTRA_MEDIA_SESSION = "android.mediaSession";
    field public static final String EXTRA_MESSAGES = "android.messages";
    field public static final String EXTRA_MESSAGING_STYLE_USER = "android.messagingStyleUser";
    field public static final String EXTRA_PEOPLE = "android.people";
    field public static final String EXTRA_PICTURE = "android.picture";
    field public static final String EXTRA_PROGRESS = "android.progress";
    field public static final String EXTRA_PROGRESS_INDETERMINATE = "android.progressIndeterminate";
    field public static final String EXTRA_PROGRESS_MAX = "android.progressMax";
    field public static final String EXTRA_REMOTE_INPUT_HISTORY = "android.remoteInputHistory";
    field public static final String EXTRA_SELF_DISPLAY_NAME = "android.selfDisplayName";
    field public static final String EXTRA_SHOW_CHRONOMETER = "android.showChronometer";
    field public static final String EXTRA_SHOW_WHEN = "android.showWhen";
    field public static final String EXTRA_SMALL_ICON = "android.icon";
    field public static final String EXTRA_SUB_TEXT = "android.subText";
    field public static final String EXTRA_SUMMARY_TEXT = "android.summaryText";
    field public static final String EXTRA_TEMPLATE = "android.template";
    field public static final String EXTRA_TEXT = "android.text";
    field public static final String EXTRA_TEXT_LINES = "android.textLines";
    field public static final String EXTRA_TITLE = "android.title";
    field public static final String EXTRA_TITLE_BIG = "android.title.big";
    field public static final int FLAG_AUTO_CANCEL = 16; // 0x10
    field public static final int FLAG_BUBBLE = 4096; // 0x1000
    field public static final int FLAG_FOREGROUND_SERVICE = 64; // 0x40
    field public static final int FLAG_GROUP_SUMMARY = 512; // 0x200
    field @Deprecated public static final int FLAG_HIGH_PRIORITY = 128; // 0x80
    field public static final int FLAG_INSISTENT = 4; // 0x4
    field public static final int FLAG_LOCAL_ONLY = 256; // 0x100
    field public static final int FLAG_NO_CLEAR = 32; // 0x20
    field public static final int FLAG_ONGOING_EVENT = 2; // 0x2
    field public static final int FLAG_ONLY_ALERT_ONCE = 8; // 0x8
    field public static final int FLAG_SHOW_LIGHTS = 1; // 0x1
    field public static final int GROUP_ALERT_ALL = 0; // 0x0
    field public static final int GROUP_ALERT_CHILDREN = 2; // 0x2
    field public static final int GROUP_ALERT_SUMMARY = 1; // 0x1
    field public static final String GROUP_KEY_SILENT = "silent";
    field public static final int PRIORITY_DEFAULT = 0; // 0x0
    field public static final int PRIORITY_HIGH = 1; // 0x1
    field public static final int PRIORITY_LOW = -1; // 0xffffffff
    field public static final int PRIORITY_MAX = 2; // 0x2
    field public static final int PRIORITY_MIN = -2; // 0xfffffffe
    field public static final int STREAM_DEFAULT = -1; // 0xffffffff
    field public static final int VISIBILITY_PRIVATE = 0; // 0x0
    field public static final int VISIBILITY_PUBLIC = 1; // 0x1
    field public static final int VISIBILITY_SECRET = -1; // 0xffffffff
  }

  public static class NotificationCompat.Action {
    ctor public NotificationCompat.Action(int, CharSequence!, android.app.PendingIntent!);
    ctor public NotificationCompat.Action(androidx.core.graphics.drawable.IconCompat?, CharSequence?, android.app.PendingIntent?);
    method public android.app.PendingIntent! getActionIntent();
    method public boolean getAllowGeneratedReplies();
    method public androidx.core.app.RemoteInput![]! getDataOnlyRemoteInputs();
    method public android.os.Bundle! getExtras();
    method @Deprecated public int getIcon();
    method public androidx.core.graphics.drawable.IconCompat? getIconCompat();
    method public androidx.core.app.RemoteInput![]! getRemoteInputs();
    method @androidx.core.app.NotificationCompat.Action.SemanticAction public int getSemanticAction();
    method public boolean getShowsUserInterface();
    method public CharSequence! getTitle();
    method public boolean isContextual();
    field public static final int SEMANTIC_ACTION_ARCHIVE = 5; // 0x5
    field public static final int SEMANTIC_ACTION_CALL = 10; // 0xa
    field public static final int SEMANTIC_ACTION_DELETE = 4; // 0x4
    field public static final int SEMANTIC_ACTION_MARK_AS_READ = 2; // 0x2
    field public static final int SEMANTIC_ACTION_MARK_AS_UNREAD = 3; // 0x3
    field public static final int SEMANTIC_ACTION_MUTE = 6; // 0x6
    field public static final int SEMANTIC_ACTION_NONE = 0; // 0x0
    field public static final int SEMANTIC_ACTION_REPLY = 1; // 0x1
    field public static final int SEMANTIC_ACTION_THUMBS_DOWN = 9; // 0x9
    field public static final int SEMANTIC_ACTION_THUMBS_UP = 8; // 0x8
    field public static final int SEMANTIC_ACTION_UNMUTE = 7; // 0x7
    field public android.app.PendingIntent! actionIntent;
    field @Deprecated public int icon;
    field public CharSequence! title;
  }

  public static final class NotificationCompat.Action.Builder {
    ctor public NotificationCompat.Action.Builder(androidx.core.graphics.drawable.IconCompat?, CharSequence?, android.app.PendingIntent?);
    ctor public NotificationCompat.Action.Builder(int, CharSequence!, android.app.PendingIntent!);
    ctor public NotificationCompat.Action.Builder(androidx.core.app.NotificationCompat.Action!);
    method public androidx.core.app.NotificationCompat.Action.Builder! addExtras(android.os.Bundle!);
    method public androidx.core.app.NotificationCompat.Action.Builder! addRemoteInput(androidx.core.app.RemoteInput!);
    method public androidx.core.app.NotificationCompat.Action! build();
    method public androidx.core.app.NotificationCompat.Action.Builder! extend(androidx.core.app.NotificationCompat.Action.Extender!);
    method public android.os.Bundle! getExtras();
    method public androidx.core.app.NotificationCompat.Action.Builder! setAllowGeneratedReplies(boolean);
    method public androidx.core.app.NotificationCompat.Action.Builder setContextual(boolean);
    method public androidx.core.app.NotificationCompat.Action.Builder! setSemanticAction(@androidx.core.app.NotificationCompat.Action.SemanticAction int);
    method public androidx.core.app.NotificationCompat.Action.Builder! setShowsUserInterface(boolean);
  }

  public static interface NotificationCompat.Action.Extender {
    method public androidx.core.app.NotificationCompat.Action.Builder! extend(androidx.core.app.NotificationCompat.Action.Builder!);
  }

  @IntDef({androidx.core.app.NotificationCompat.Action.SEMANTIC_ACTION_NONE, androidx.core.app.NotificationCompat.Action.SEMANTIC_ACTION_REPLY, androidx.core.app.NotificationCompat.Action.SEMANTIC_ACTION_MARK_AS_READ, androidx.core.app.NotificationCompat.Action.SEMANTIC_ACTION_MARK_AS_UNREAD, androidx.core.app.NotificationCompat.Action.SEMANTIC_ACTION_DELETE, androidx.core.app.NotificationCompat.Action.SEMANTIC_ACTION_ARCHIVE, androidx.core.app.NotificationCompat.Action.SEMANTIC_ACTION_MUTE, androidx.core.app.NotificationCompat.Action.SEMANTIC_ACTION_UNMUTE, androidx.core.app.NotificationCompat.Action.SEMANTIC_ACTION_THUMBS_UP, androidx.core.app.NotificationCompat.Action.SEMANTIC_ACTION_THUMBS_DOWN, androidx.core.app.NotificationCompat.Action.SEMANTIC_ACTION_CALL}) @java.lang.annotation.Retention(java.lang.annotation.RetentionPolicy.SOURCE) public static @interface NotificationCompat.Action.SemanticAction {
  }

  public static final class NotificationCompat.Action.WearableExtender implements androidx.core.app.NotificationCompat.Action.Extender {
    ctor public NotificationCompat.Action.WearableExtender();
    ctor public NotificationCompat.Action.WearableExtender(androidx.core.app.NotificationCompat.Action!);
    method public androidx.core.app.NotificationCompat.Action.WearableExtender! clone();
    method public androidx.core.app.NotificationCompat.Action.Builder! extend(androidx.core.app.NotificationCompat.Action.Builder!);
    method @Deprecated public CharSequence! getCancelLabel();
    method @Deprecated public CharSequence! getConfirmLabel();
    method public boolean getHintDisplayActionInline();
    method public boolean getHintLaunchesActivity();
    method @Deprecated public CharSequence! getInProgressLabel();
    method public boolean isAvailableOffline();
    method public androidx.core.app.NotificationCompat.Action.WearableExtender! setAvailableOffline(boolean);
    method @Deprecated public androidx.core.app.NotificationCompat.Action.WearableExtender! setCancelLabel(CharSequence!);
    method @Deprecated public androidx.core.app.NotificationCompat.Action.WearableExtender! setConfirmLabel(CharSequence!);
    method public androidx.core.app.NotificationCompat.Action.WearableExtender! setHintDisplayActionInline(boolean);
    method public androidx.core.app.NotificationCompat.Action.WearableExtender! setHintLaunchesActivity(boolean);
    method @Deprecated public androidx.core.app.NotificationCompat.Action.WearableExtender! setInProgressLabel(CharSequence!);
  }

  public static class NotificationCompat.BigPictureStyle extends androidx.core.app.NotificationCompat.Style {
    ctor public NotificationCompat.BigPictureStyle();
    ctor public NotificationCompat.BigPictureStyle(androidx.core.app.NotificationCompat.Builder!);
    method public androidx.core.app.NotificationCompat.BigPictureStyle! bigLargeIcon(android.graphics.Bitmap!);
    method public androidx.core.app.NotificationCompat.BigPictureStyle! bigPicture(android.graphics.Bitmap!);
    method public androidx.core.app.NotificationCompat.BigPictureStyle! setBigContentTitle(CharSequence!);
    method public androidx.core.app.NotificationCompat.BigPictureStyle! setSummaryText(CharSequence!);
  }

  public static class NotificationCompat.BigTextStyle extends androidx.core.app.NotificationCompat.Style {
    ctor public NotificationCompat.BigTextStyle();
    ctor public NotificationCompat.BigTextStyle(androidx.core.app.NotificationCompat.Builder!);
    method public androidx.core.app.NotificationCompat.BigTextStyle! bigText(CharSequence!);
    method public androidx.core.app.NotificationCompat.BigTextStyle! setBigContentTitle(CharSequence!);
    method public androidx.core.app.NotificationCompat.BigTextStyle! setSummaryText(CharSequence!);
  }

  public static final class NotificationCompat.BubbleMetadata {
    method @RequiresApi(29) public static androidx.core.app.NotificationCompat.BubbleMetadata? fromPlatform(android.app.Notification.BubbleMetadata?);
    method public boolean getAutoExpandBubble();
    method public android.app.PendingIntent? getDeleteIntent();
    method @Dimension(unit=androidx.annotation.Dimension.DP) public int getDesiredHeight();
    method @DimenRes public int getDesiredHeightResId();
    method public androidx.core.graphics.drawable.IconCompat getIcon();
    method public android.app.PendingIntent getIntent();
    method public boolean isNotificationSuppressed();
    method @RequiresApi(29) public static android.app.Notification.BubbleMetadata? toPlatform(androidx.core.app.NotificationCompat.BubbleMetadata?);
  }

  public static final class NotificationCompat.BubbleMetadata.Builder {
    ctor public NotificationCompat.BubbleMetadata.Builder();
    method public androidx.core.app.NotificationCompat.BubbleMetadata build();
    method public androidx.core.app.NotificationCompat.BubbleMetadata.Builder setAutoExpandBubble(boolean);
    method public androidx.core.app.NotificationCompat.BubbleMetadata.Builder setDeleteIntent(android.app.PendingIntent?);
    method public androidx.core.app.NotificationCompat.BubbleMetadata.Builder setDesiredHeight(@Dimension(unit=androidx.annotation.Dimension.DP) int);
    method public androidx.core.app.NotificationCompat.BubbleMetadata.Builder setDesiredHeightResId(@DimenRes int);
    method public androidx.core.app.NotificationCompat.BubbleMetadata.Builder setIcon(androidx.core.graphics.drawable.IconCompat);
    method public androidx.core.app.NotificationCompat.BubbleMetadata.Builder setIntent(android.app.PendingIntent);
    method public androidx.core.app.NotificationCompat.BubbleMetadata.Builder setSuppressNotification(boolean);
  }

  public static class NotificationCompat.Builder {
    ctor public NotificationCompat.Builder(android.content.Context, String);
    ctor @Deprecated public NotificationCompat.Builder(android.content.Context!);
    method public androidx.core.app.NotificationCompat.Builder! addAction(int, CharSequence!, android.app.PendingIntent!);
    method public androidx.core.app.NotificationCompat.Builder! addAction(androidx.core.app.NotificationCompat.Action!);
    method public androidx.core.app.NotificationCompat.Builder! addExtras(android.os.Bundle!);
    method @RequiresApi(21) public androidx.core.app.NotificationCompat.Builder! addInvisibleAction(int, CharSequence!, android.app.PendingIntent!);
    method @RequiresApi(21) public androidx.core.app.NotificationCompat.Builder! addInvisibleAction(androidx.core.app.NotificationCompat.Action!);
    method @Deprecated public androidx.core.app.NotificationCompat.Builder! addPerson(String!);
    method public androidx.core.app.NotificationCompat.Builder addPerson(androidx.core.app.Person);
    method public android.app.Notification! build();
    method public androidx.core.app.NotificationCompat.Builder! extend(androidx.core.app.NotificationCompat.Extender!);
    method public android.os.Bundle! getExtras();
    method @Deprecated public android.app.Notification! getNotification();
    method protected static CharSequence! limitCharSequenceLength(CharSequence!);
    method public androidx.core.app.NotificationCompat.Builder setAllowSystemGeneratedContextualActions(boolean);
    method public androidx.core.app.NotificationCompat.Builder! setAutoCancel(boolean);
    method public androidx.core.app.NotificationCompat.Builder! setBadgeIconType(int);
    method public androidx.core.app.NotificationCompat.Builder setBubbleMetadata(androidx.core.app.NotificationCompat.BubbleMetadata?);
    method public androidx.core.app.NotificationCompat.Builder! setCategory(String!);
    method public androidx.core.app.NotificationCompat.Builder! setChannelId(String);
    method @RequiresApi(24) public androidx.core.app.NotificationCompat.Builder setChronometerCountDown(boolean);
    method public androidx.core.app.NotificationCompat.Builder! setColor(@ColorInt int);
    method public androidx.core.app.NotificationCompat.Builder! setColorized(boolean);
    method public androidx.core.app.NotificationCompat.Builder! setContent(android.widget.RemoteViews!);
    method public androidx.core.app.NotificationCompat.Builder! setContentInfo(CharSequence!);
    method public androidx.core.app.NotificationCompat.Builder! setContentIntent(android.app.PendingIntent!);
    method public androidx.core.app.NotificationCompat.Builder! setContentText(CharSequence!);
    method public androidx.core.app.NotificationCompat.Builder! setContentTitle(CharSequence!);
    method public androidx.core.app.NotificationCompat.Builder! setCustomBigContentView(android.widget.RemoteViews!);
    method public androidx.core.app.NotificationCompat.Builder! setCustomContentView(android.widget.RemoteViews!);
    method public androidx.core.app.NotificationCompat.Builder! setCustomHeadsUpContentView(android.widget.RemoteViews!);
    method public androidx.core.app.NotificationCompat.Builder! setDefaults(int);
    method public androidx.core.app.NotificationCompat.Builder! setDeleteIntent(android.app.PendingIntent!);
    method public androidx.core.app.NotificationCompat.Builder! setExtras(android.os.Bundle!);
    method public androidx.core.app.NotificationCompat.Builder! setFullScreenIntent(android.app.PendingIntent!, boolean);
    method public androidx.core.app.NotificationCompat.Builder! setGroup(String!);
    method public androidx.core.app.NotificationCompat.Builder! setGroupAlertBehavior(int);
    method public androidx.core.app.NotificationCompat.Builder! setGroupSummary(boolean);
    method public androidx.core.app.NotificationCompat.Builder! setLargeIcon(android.graphics.Bitmap!);
    method public androidx.core.app.NotificationCompat.Builder! setLights(@ColorInt int, int, int);
    method public androidx.core.app.NotificationCompat.Builder! setLocalOnly(boolean);
    method public androidx.core.app.NotificationCompat.Builder setLocusId(androidx.core.content.LocusIdCompat?);
    method public androidx.core.app.NotificationCompat.Builder setNotificationSilent();
    method public androidx.core.app.NotificationCompat.Builder! setNumber(int);
    method public androidx.core.app.NotificationCompat.Builder! setOngoing(boolean);
    method public androidx.core.app.NotificationCompat.Builder! setOnlyAlertOnce(boolean);
    method public androidx.core.app.NotificationCompat.Builder! setPriority(int);
    method public androidx.core.app.NotificationCompat.Builder! setProgress(int, int, boolean);
    method public androidx.core.app.NotificationCompat.Builder! setPublicVersion(android.app.Notification!);
    method public androidx.core.app.NotificationCompat.Builder! setRemoteInputHistory(CharSequence![]!);
    method public androidx.core.app.NotificationCompat.Builder! setShortcutId(String!);
    method public androidx.core.app.NotificationCompat.Builder! setShowWhen(boolean);
    method @RequiresApi(23) public androidx.core.app.NotificationCompat.Builder setSmallIcon(android.graphics.drawable.Icon?);
    method public androidx.core.app.NotificationCompat.Builder! setSmallIcon(int);
    method public androidx.core.app.NotificationCompat.Builder! setSmallIcon(int, int);
    method public androidx.core.app.NotificationCompat.Builder! setSortKey(String!);
    method public androidx.core.app.NotificationCompat.Builder! setSound(android.net.Uri!);
    method public androidx.core.app.NotificationCompat.Builder! setSound(android.net.Uri!, int);
    method public androidx.core.app.NotificationCompat.Builder! setStyle(androidx.core.app.NotificationCompat.Style!);
    method public androidx.core.app.NotificationCompat.Builder! setSubText(CharSequence!);
    method public androidx.core.app.NotificationCompat.Builder! setTicker(CharSequence!);
    method public androidx.core.app.NotificationCompat.Builder! setTicker(CharSequence!, android.widget.RemoteViews!);
    method public androidx.core.app.NotificationCompat.Builder! setTimeoutAfter(long);
    method public androidx.core.app.NotificationCompat.Builder! setUsesChronometer(boolean);
    method public androidx.core.app.NotificationCompat.Builder! setVibrate(long[]!);
    method public androidx.core.app.NotificationCompat.Builder! setVisibility(int);
    method public androidx.core.app.NotificationCompat.Builder! setWhen(long);
    field @Deprecated public java.util.ArrayList<java.lang.String!>! mPeople;
  }

  public static final class NotificationCompat.CarExtender implements androidx.core.app.NotificationCompat.Extender {
    ctor public NotificationCompat.CarExtender();
    ctor public NotificationCompat.CarExtender(android.app.Notification!);
    method public androidx.core.app.NotificationCompat.Builder! extend(androidx.core.app.NotificationCompat.Builder!);
    method @ColorInt public int getColor();
    method public android.graphics.Bitmap! getLargeIcon();
    method @Deprecated public androidx.core.app.NotificationCompat.CarExtender.UnreadConversation! getUnreadConversation();
    method public androidx.core.app.NotificationCompat.CarExtender! setColor(@ColorInt int);
    method public androidx.core.app.NotificationCompat.CarExtender! setLargeIcon(android.graphics.Bitmap!);
    method @Deprecated public androidx.core.app.NotificationCompat.CarExtender! setUnreadConversation(androidx.core.app.NotificationCompat.CarExtender.UnreadConversation!);
  }

  @Deprecated public static class NotificationCompat.CarExtender.UnreadConversation {
    method @Deprecated public long getLatestTimestamp();
    method @Deprecated public String![]! getMessages();
    method @Deprecated public String! getParticipant();
    method @Deprecated public String![]! getParticipants();
    method @Deprecated public android.app.PendingIntent! getReadPendingIntent();
    method @Deprecated public androidx.core.app.RemoteInput! getRemoteInput();
    method @Deprecated public android.app.PendingIntent! getReplyPendingIntent();
  }

  @Deprecated public static class NotificationCompat.CarExtender.UnreadConversation.Builder {
    ctor @Deprecated public NotificationCompat.CarExtender.UnreadConversation.Builder(String!);
    method @Deprecated public androidx.core.app.NotificationCompat.CarExtender.UnreadConversation.Builder! addMessage(String!);
    method @Deprecated public androidx.core.app.NotificationCompat.CarExtender.UnreadConversation! build();
    method @Deprecated public androidx.core.app.NotificationCompat.CarExtender.UnreadConversation.Builder! setLatestTimestamp(long);
    method @Deprecated public androidx.core.app.NotificationCompat.CarExtender.UnreadConversation.Builder! setReadPendingIntent(android.app.PendingIntent!);
    method @Deprecated public androidx.core.app.NotificationCompat.CarExtender.UnreadConversation.Builder! setReplyAction(android.app.PendingIntent!, androidx.core.app.RemoteInput!);
  }

  public static class NotificationCompat.DecoratedCustomViewStyle extends androidx.core.app.NotificationCompat.Style {
    ctor public NotificationCompat.DecoratedCustomViewStyle();
  }

  public static interface NotificationCompat.Extender {
    method public androidx.core.app.NotificationCompat.Builder! extend(androidx.core.app.NotificationCompat.Builder!);
  }

  public static class NotificationCompat.InboxStyle extends androidx.core.app.NotificationCompat.Style {
    ctor public NotificationCompat.InboxStyle();
    ctor public NotificationCompat.InboxStyle(androidx.core.app.NotificationCompat.Builder!);
    method public androidx.core.app.NotificationCompat.InboxStyle! addLine(CharSequence!);
    method public androidx.core.app.NotificationCompat.InboxStyle! setBigContentTitle(CharSequence!);
    method public androidx.core.app.NotificationCompat.InboxStyle! setSummaryText(CharSequence!);
  }

  public static class NotificationCompat.MessagingStyle extends androidx.core.app.NotificationCompat.Style {
    ctor @Deprecated public NotificationCompat.MessagingStyle(CharSequence);
    ctor public NotificationCompat.MessagingStyle(androidx.core.app.Person);
    method public void addCompatExtras(android.os.Bundle!);
    method @Deprecated public androidx.core.app.NotificationCompat.MessagingStyle! addMessage(CharSequence!, long, CharSequence!);
    method public androidx.core.app.NotificationCompat.MessagingStyle! addMessage(CharSequence!, long, androidx.core.app.Person!);
    method public androidx.core.app.NotificationCompat.MessagingStyle! addMessage(androidx.core.app.NotificationCompat.MessagingStyle.Message!);
    method public static androidx.core.app.NotificationCompat.MessagingStyle? extractMessagingStyleFromNotification(android.app.Notification!);
    method public CharSequence? getConversationTitle();
    method public java.util.List<androidx.core.app.NotificationCompat.MessagingStyle.Message!>! getMessages();
    method public androidx.core.app.Person! getUser();
    method @Deprecated public CharSequence! getUserDisplayName();
    method public boolean isGroupConversation();
    method public androidx.core.app.NotificationCompat.MessagingStyle! setConversationTitle(CharSequence?);
    method public androidx.core.app.NotificationCompat.MessagingStyle! setGroupConversation(boolean);
    field public static final int MAXIMUM_RETAINED_MESSAGES = 25; // 0x19
  }

  public static final class NotificationCompat.MessagingStyle.Message {
    ctor public NotificationCompat.MessagingStyle.Message(CharSequence!, long, androidx.core.app.Person?);
    ctor @Deprecated public NotificationCompat.MessagingStyle.Message(CharSequence!, long, CharSequence!);
    method public String? getDataMimeType();
    method public android.net.Uri? getDataUri();
    method public android.os.Bundle getExtras();
    method public androidx.core.app.Person? getPerson();
    method @Deprecated public CharSequence? getSender();
    method public CharSequence getText();
    method public long getTimestamp();
    method public androidx.core.app.NotificationCompat.MessagingStyle.Message! setData(String!, android.net.Uri!);
  }

  public abstract static class NotificationCompat.Style {
    ctor public NotificationCompat.Style();
    method public android.app.Notification! build();
    method public void setBuilder(androidx.core.app.NotificationCompat.Builder!);
  }

  public static final class NotificationCompat.WearableExtender implements androidx.core.app.NotificationCompat.Extender {
    ctor public NotificationCompat.WearableExtender();
    ctor public NotificationCompat.WearableExtender(android.app.Notification!);
    method public androidx.core.app.NotificationCompat.WearableExtender! addAction(androidx.core.app.NotificationCompat.Action!);
    method public androidx.core.app.NotificationCompat.WearableExtender! addActions(java.util.List<androidx.core.app.NotificationCompat.Action!>!);
    method @Deprecated public androidx.core.app.NotificationCompat.WearableExtender! addPage(android.app.Notification!);
    method @Deprecated public androidx.core.app.NotificationCompat.WearableExtender! addPages(java.util.List<android.app.Notification!>!);
    method public androidx.core.app.NotificationCompat.WearableExtender! clearActions();
    method @Deprecated public androidx.core.app.NotificationCompat.WearableExtender! clearPages();
    method public androidx.core.app.NotificationCompat.WearableExtender! clone();
    method public androidx.core.app.NotificationCompat.Builder! extend(androidx.core.app.NotificationCompat.Builder!);
    method public java.util.List<androidx.core.app.NotificationCompat.Action!>! getActions();
    method @Deprecated public android.graphics.Bitmap! getBackground();
    method public String! getBridgeTag();
    method public int getContentAction();
    method @Deprecated public int getContentIcon();
    method @Deprecated public int getContentIconGravity();
    method public boolean getContentIntentAvailableOffline();
    method @Deprecated public int getCustomContentHeight();
    method @Deprecated public int getCustomSizePreset();
    method public String! getDismissalId();
    method @Deprecated public android.app.PendingIntent! getDisplayIntent();
    method @Deprecated public int getGravity();
    method @Deprecated public boolean getHintAmbientBigPicture();
    method @Deprecated public boolean getHintAvoidBackgroundClipping();
    method public boolean getHintContentIntentLaunchesActivity();
    method @Deprecated public boolean getHintHideIcon();
    method @Deprecated public int getHintScreenTimeout();
    method @Deprecated public boolean getHintShowBackgroundOnly();
    method @Deprecated public java.util.List<android.app.Notification!>! getPages();
    method public boolean getStartScrollBottom();
    method @Deprecated public androidx.core.app.NotificationCompat.WearableExtender! setBackground(android.graphics.Bitmap!);
    method public androidx.core.app.NotificationCompat.WearableExtender! setBridgeTag(String!);
    method public androidx.core.app.NotificationCompat.WearableExtender! setContentAction(int);
    method @Deprecated public androidx.core.app.NotificationCompat.WearableExtender! setContentIcon(int);
    method @Deprecated public androidx.core.app.NotificationCompat.WearableExtender! setContentIconGravity(int);
    method public androidx.core.app.NotificationCompat.WearableExtender! setContentIntentAvailableOffline(boolean);
    method @Deprecated public androidx.core.app.NotificationCompat.WearableExtender! setCustomContentHeight(int);
    method @Deprecated public androidx.core.app.NotificationCompat.WearableExtender! setCustomSizePreset(int);
    method public androidx.core.app.NotificationCompat.WearableExtender! setDismissalId(String!);
    method @Deprecated public androidx.core.app.NotificationCompat.WearableExtender! setDisplayIntent(android.app.PendingIntent!);
    method @Deprecated public androidx.core.app.NotificationCompat.WearableExtender! setGravity(int);
    method @Deprecated public androidx.core.app.NotificationCompat.WearableExtender! setHintAmbientBigPicture(boolean);
    method @Deprecated public androidx.core.app.NotificationCompat.WearableExtender! setHintAvoidBackgroundClipping(boolean);
    method public androidx.core.app.NotificationCompat.WearableExtender! setHintContentIntentLaunchesActivity(boolean);
    method @Deprecated public androidx.core.app.NotificationCompat.WearableExtender! setHintHideIcon(boolean);
    method @Deprecated public androidx.core.app.NotificationCompat.WearableExtender! setHintScreenTimeout(int);
    method @Deprecated public androidx.core.app.NotificationCompat.WearableExtender! setHintShowBackgroundOnly(boolean);
    method public androidx.core.app.NotificationCompat.WearableExtender! setStartScrollBottom(boolean);
    field @Deprecated public static final int SCREEN_TIMEOUT_LONG = -1; // 0xffffffff
    field @Deprecated public static final int SCREEN_TIMEOUT_SHORT = 0; // 0x0
    field @Deprecated public static final int SIZE_DEFAULT = 0; // 0x0
    field @Deprecated public static final int SIZE_FULL_SCREEN = 5; // 0x5
    field @Deprecated public static final int SIZE_LARGE = 4; // 0x4
    field @Deprecated public static final int SIZE_MEDIUM = 3; // 0x3
    field @Deprecated public static final int SIZE_SMALL = 2; // 0x2
    field @Deprecated public static final int SIZE_XSMALL = 1; // 0x1
    field public static final int UNSET_ACTION_INDEX = -1; // 0xffffffff
  }

  public final class NotificationCompatExtras {
    field public static final String EXTRA_ACTION_EXTRAS = "android.support.actionExtras";
    field public static final String EXTRA_GROUP_KEY = "android.support.groupKey";
    field public static final String EXTRA_GROUP_SUMMARY = "android.support.isGroupSummary";
    field public static final String EXTRA_LOCAL_ONLY = "android.support.localOnly";
    field public static final String EXTRA_REMOTE_INPUTS = "android.support.remoteInputs";
    field public static final String EXTRA_SORT_KEY = "android.support.sortKey";
  }

  public abstract class NotificationCompatSideChannelService extends android.app.Service {
    ctor public NotificationCompatSideChannelService();
    method public abstract void cancel(String!, int, String!);
    method public abstract void cancelAll(String!);
    method public abstract void notify(String!, int, String!, android.app.Notification!);
    method public android.os.IBinder! onBind(android.content.Intent!);
  }

  public final class NotificationManagerCompat {
    method public boolean areNotificationsEnabled();
    method public void cancel(int);
    method public void cancel(String?, int);
    method public void cancelAll();
    method public void createNotificationChannel(android.app.NotificationChannel);
    method public void createNotificationChannelGroup(android.app.NotificationChannelGroup);
    method public void createNotificationChannelGroups(java.util.List<android.app.NotificationChannelGroup!>);
    method public void createNotificationChannels(java.util.List<android.app.NotificationChannel!>);
    method public void deleteNotificationChannel(String);
    method public void deleteNotificationChannelGroup(String);
    method public static androidx.core.app.NotificationManagerCompat from(android.content.Context);
    method public static java.util.Set<java.lang.String!> getEnabledListenerPackages(android.content.Context);
    method public int getImportance();
    method public android.app.NotificationChannel? getNotificationChannel(String);
    method public android.app.NotificationChannelGroup? getNotificationChannelGroup(String);
    method public java.util.List<android.app.NotificationChannelGroup!> getNotificationChannelGroups();
    method public java.util.List<android.app.NotificationChannel!> getNotificationChannels();
    method public void notify(int, android.app.Notification);
    method public void notify(String?, int, android.app.Notification);
    field public static final String ACTION_BIND_SIDE_CHANNEL = "android.support.BIND_NOTIFICATION_SIDE_CHANNEL";
    field public static final String EXTRA_USE_SIDE_CHANNEL = "android.support.useSideChannel";
    field public static final int IMPORTANCE_DEFAULT = 3; // 0x3
    field public static final int IMPORTANCE_HIGH = 4; // 0x4
    field public static final int IMPORTANCE_LOW = 2; // 0x2
    field public static final int IMPORTANCE_MAX = 5; // 0x5
    field public static final int IMPORTANCE_MIN = 1; // 0x1
    field public static final int IMPORTANCE_NONE = 0; // 0x0
    field public static final int IMPORTANCE_UNSPECIFIED = -1000; // 0xfffffc18
  }

  public class Person {
    method public static androidx.core.app.Person fromBundle(android.os.Bundle);
    method public androidx.core.graphics.drawable.IconCompat? getIcon();
    method public String? getKey();
    method public CharSequence? getName();
    method public String? getUri();
    method public boolean isBot();
    method public boolean isImportant();
    method public androidx.core.app.Person.Builder toBuilder();
    method public android.os.Bundle toBundle();
  }

  public static class Person.Builder {
    ctor public Person.Builder();
    method public androidx.core.app.Person build();
    method public androidx.core.app.Person.Builder setBot(boolean);
    method public androidx.core.app.Person.Builder setIcon(androidx.core.graphics.drawable.IconCompat?);
    method public androidx.core.app.Person.Builder setImportant(boolean);
    method public androidx.core.app.Person.Builder setKey(String?);
    method public androidx.core.app.Person.Builder setName(CharSequence?);
    method public androidx.core.app.Person.Builder setUri(String?);
  }

  public final class RemoteActionCompat implements androidx.versionedparcelable.VersionedParcelable {
    ctor public RemoteActionCompat(androidx.core.graphics.drawable.IconCompat, CharSequence, CharSequence, android.app.PendingIntent);
    ctor public RemoteActionCompat(androidx.core.app.RemoteActionCompat);
    method @RequiresApi(26) public static androidx.core.app.RemoteActionCompat createFromRemoteAction(android.app.RemoteAction);
    method public android.app.PendingIntent getActionIntent();
    method public CharSequence getContentDescription();
    method public androidx.core.graphics.drawable.IconCompat getIcon();
    method public CharSequence getTitle();
    method public boolean isEnabled();
    method public void setEnabled(boolean);
    method public void setShouldShowIcon(boolean);
    method public boolean shouldShowIcon();
    method @RequiresApi(26) public android.app.RemoteAction toRemoteAction();
  }

  public final class RemoteInput {
    method public static void addDataResultToIntent(androidx.core.app.RemoteInput!, android.content.Intent!, java.util.Map<java.lang.String!,android.net.Uri!>!);
    method public static void addResultsToIntent(androidx.core.app.RemoteInput![]!, android.content.Intent!, android.os.Bundle!);
    method public boolean getAllowFreeFormInput();
    method public java.util.Set<java.lang.String!>! getAllowedDataTypes();
    method public CharSequence![]! getChoices();
    method public static java.util.Map<java.lang.String!,android.net.Uri!>! getDataResultsFromIntent(android.content.Intent!, String!);
    method public int getEditChoicesBeforeSending();
    method public android.os.Bundle! getExtras();
    method public CharSequence! getLabel();
    method public String! getResultKey();
    method public static android.os.Bundle! getResultsFromIntent(android.content.Intent!);
    method public static int getResultsSource(android.content.Intent);
    method public boolean isDataOnly();
    method public static void setResultsSource(android.content.Intent, int);
    field public static final int EDIT_CHOICES_BEFORE_SENDING_AUTO = 0; // 0x0
    field public static final int EDIT_CHOICES_BEFORE_SENDING_DISABLED = 1; // 0x1
    field public static final int EDIT_CHOICES_BEFORE_SENDING_ENABLED = 2; // 0x2
    field public static final String EXTRA_RESULTS_DATA = "android.remoteinput.resultsData";
    field public static final String RESULTS_CLIP_LABEL = "android.remoteinput.results";
    field public static final int SOURCE_CHOICE = 1; // 0x1
    field public static final int SOURCE_FREE_FORM_INPUT = 0; // 0x0
  }

  public static final class RemoteInput.Builder {
    ctor public RemoteInput.Builder(String);
    method public androidx.core.app.RemoteInput.Builder addExtras(android.os.Bundle);
    method public androidx.core.app.RemoteInput build();
    method public android.os.Bundle getExtras();
    method public androidx.core.app.RemoteInput.Builder setAllowDataType(String, boolean);
    method public androidx.core.app.RemoteInput.Builder setAllowFreeFormInput(boolean);
    method public androidx.core.app.RemoteInput.Builder setChoices(CharSequence![]?);
    method public androidx.core.app.RemoteInput.Builder setEditChoicesBeforeSending(int);
    method public androidx.core.app.RemoteInput.Builder setLabel(CharSequence?);
  }

  public final class ServiceCompat {
    method public static void stopForeground(android.app.Service, int);
    field public static final int START_STICKY = 1; // 0x1
    field public static final int STOP_FOREGROUND_DETACH = 2; // 0x2
    field public static final int STOP_FOREGROUND_REMOVE = 1; // 0x1
  }

  public final class ShareCompat {
    method public static void configureMenuItem(android.view.MenuItem, androidx.core.app.ShareCompat.IntentBuilder);
    method public static void configureMenuItem(android.view.Menu, @IdRes int, androidx.core.app.ShareCompat.IntentBuilder);
    method public static android.content.ComponentName? getCallingActivity(android.app.Activity);
    method public static String? getCallingPackage(android.app.Activity);
    field public static final String EXTRA_CALLING_ACTIVITY = "androidx.core.app.EXTRA_CALLING_ACTIVITY";
    field public static final String EXTRA_CALLING_ACTIVITY_INTEROP = "android.support.v4.app.EXTRA_CALLING_ACTIVITY";
    field public static final String EXTRA_CALLING_PACKAGE = "androidx.core.app.EXTRA_CALLING_PACKAGE";
    field public static final String EXTRA_CALLING_PACKAGE_INTEROP = "android.support.v4.app.EXTRA_CALLING_PACKAGE";
  }

  public static class ShareCompat.IntentBuilder {
    method public androidx.core.app.ShareCompat.IntentBuilder addEmailBcc(String);
    method public androidx.core.app.ShareCompat.IntentBuilder addEmailBcc(String![]);
    method public androidx.core.app.ShareCompat.IntentBuilder addEmailCc(String);
    method public androidx.core.app.ShareCompat.IntentBuilder addEmailCc(String![]);
    method public androidx.core.app.ShareCompat.IntentBuilder addEmailTo(String);
    method public androidx.core.app.ShareCompat.IntentBuilder addEmailTo(String![]);
    method public androidx.core.app.ShareCompat.IntentBuilder addStream(android.net.Uri);
    method public android.content.Intent createChooserIntent();
    method public static androidx.core.app.ShareCompat.IntentBuilder from(android.app.Activity);
    method public android.content.Intent getIntent();
    method public androidx.core.app.ShareCompat.IntentBuilder setChooserTitle(CharSequence?);
    method public androidx.core.app.ShareCompat.IntentBuilder setChooserTitle(@StringRes int);
    method public androidx.core.app.ShareCompat.IntentBuilder setEmailBcc(String![]?);
    method public androidx.core.app.ShareCompat.IntentBuilder setEmailCc(String![]?);
    method public androidx.core.app.ShareCompat.IntentBuilder setEmailTo(String![]?);
    method public androidx.core.app.ShareCompat.IntentBuilder setHtmlText(String?);
    method public androidx.core.app.ShareCompat.IntentBuilder setStream(android.net.Uri?);
    method public androidx.core.app.ShareCompat.IntentBuilder setSubject(String?);
    method public androidx.core.app.ShareCompat.IntentBuilder setText(CharSequence?);
    method public androidx.core.app.ShareCompat.IntentBuilder setType(String?);
    method public void startChooser();
  }

  public static class ShareCompat.IntentReader {
    method public static androidx.core.app.ShareCompat.IntentReader from(android.app.Activity);
    method public android.content.ComponentName? getCallingActivity();
    method public android.graphics.drawable.Drawable? getCallingActivityIcon();
    method public android.graphics.drawable.Drawable? getCallingApplicationIcon();
    method public CharSequence? getCallingApplicationLabel();
    method public String? getCallingPackage();
    method public String![]? getEmailBcc();
    method public String![]? getEmailCc();
    method public String![]? getEmailTo();
    method public String? getHtmlText();
    method public android.net.Uri? getStream();
    method public android.net.Uri? getStream(int);
    method public int getStreamCount();
    method public String? getSubject();
    method public CharSequence? getText();
    method public String? getType();
    method public boolean isMultipleShare();
    method public boolean isShareIntent();
    method public boolean isSingleShare();
  }

  public abstract class SharedElementCallback {
    ctor public SharedElementCallback();
    method public android.os.Parcelable! onCaptureSharedElementSnapshot(android.view.View!, android.graphics.Matrix!, android.graphics.RectF!);
    method public android.view.View! onCreateSnapshotView(android.content.Context!, android.os.Parcelable!);
    method public void onMapSharedElements(java.util.List<java.lang.String!>!, java.util.Map<java.lang.String!,android.view.View!>!);
    method public void onRejectSharedElements(java.util.List<android.view.View!>!);
    method public void onSharedElementEnd(java.util.List<java.lang.String!>!, java.util.List<android.view.View!>!, java.util.List<android.view.View!>!);
    method public void onSharedElementStart(java.util.List<java.lang.String!>!, java.util.List<android.view.View!>!, java.util.List<android.view.View!>!);
    method public void onSharedElementsArrived(java.util.List<java.lang.String!>!, java.util.List<android.view.View!>!, androidx.core.app.SharedElementCallback.OnSharedElementsReadyListener!);
  }

  public static interface SharedElementCallback.OnSharedElementsReadyListener {
    method public void onSharedElementsReady();
  }

  public final class TaskStackBuilder implements java.lang.Iterable<android.content.Intent> {
    method public androidx.core.app.TaskStackBuilder addNextIntent(android.content.Intent);
    method public androidx.core.app.TaskStackBuilder addNextIntentWithParentStack(android.content.Intent);
    method public androidx.core.app.TaskStackBuilder addParentStack(android.app.Activity);
    method public androidx.core.app.TaskStackBuilder addParentStack(Class<?>);
    method public androidx.core.app.TaskStackBuilder! addParentStack(android.content.ComponentName!);
    method public static androidx.core.app.TaskStackBuilder create(android.content.Context);
    method public android.content.Intent? editIntentAt(int);
    method @Deprecated public static androidx.core.app.TaskStackBuilder! from(android.content.Context!);
    method @Deprecated public android.content.Intent! getIntent(int);
    method public int getIntentCount();
    method public android.content.Intent![] getIntents();
    method public android.app.PendingIntent? getPendingIntent(int, int);
    method public android.app.PendingIntent? getPendingIntent(int, int, android.os.Bundle?);
    method @Deprecated public java.util.Iterator<android.content.Intent!>! iterator();
    method public void startActivities();
    method public void startActivities(android.os.Bundle?);
  }

  public static interface TaskStackBuilder.SupportParentable {
    method public android.content.Intent? getSupportParentActivityIntent();
  }

}

package androidx.core.content {

  public final class ContentProviderCompat {
    method public static android.content.Context requireContext(android.content.ContentProvider);
  }

  public final class ContentResolverCompat {
    method public static android.database.Cursor! query(android.content.ContentResolver!, android.net.Uri!, String![]!, String!, String![]!, String!, androidx.core.os.CancellationSignal!);
  }

  public class ContextCompat {
    ctor protected ContextCompat();
    method public static int checkSelfPermission(android.content.Context, String);
    method public static android.content.Context? createDeviceProtectedStorageContext(android.content.Context);
    method public static java.io.File! getCodeCacheDir(android.content.Context);
    method @ColorInt public static int getColor(android.content.Context, @ColorRes int);
    method public static android.content.res.ColorStateList? getColorStateList(android.content.Context, @ColorRes int);
    method public static java.io.File? getDataDir(android.content.Context);
    method public static android.graphics.drawable.Drawable? getDrawable(android.content.Context, @DrawableRes int);
    method public static java.io.File![] getExternalCacheDirs(android.content.Context);
    method public static java.io.File![] getExternalFilesDirs(android.content.Context, String?);
    method public static java.util.concurrent.Executor! getMainExecutor(android.content.Context!);
    method public static java.io.File? getNoBackupFilesDir(android.content.Context);
    method public static java.io.File![] getObbDirs(android.content.Context);
    method public static <T> T? getSystemService(android.content.Context, Class<T!>);
    method public static String? getSystemServiceName(android.content.Context, Class<?>);
    method public static boolean isDeviceProtectedStorage(android.content.Context);
    method public static boolean startActivities(android.content.Context, android.content.Intent![]);
    method public static boolean startActivities(android.content.Context, android.content.Intent![], android.os.Bundle?);
    method public static void startActivity(android.content.Context, android.content.Intent, android.os.Bundle?);
    method public static void startForegroundService(android.content.Context, android.content.Intent);
  }

  public class FileProvider extends android.content.ContentProvider {
    ctor public FileProvider();
    method public int delete(android.net.Uri, String?, String![]?);
    method public String! getType(android.net.Uri);
    method public static android.net.Uri! getUriForFile(android.content.Context, String, java.io.File);
    method public android.net.Uri! insert(android.net.Uri, android.content.ContentValues!);
    method public boolean onCreate();
    method public android.database.Cursor! query(android.net.Uri, String![]?, String?, String![]?, String?);
    method public int update(android.net.Uri, android.content.ContentValues!, String?, String![]?);
  }

  public final class IntentCompat {
    method public static android.content.Intent makeMainSelectorActivity(String, String);
    field public static final String ACTION_CREATE_REMINDER = "android.intent.action.CREATE_REMINDER";
    field public static final String CATEGORY_LEANBACK_LAUNCHER = "android.intent.category.LEANBACK_LAUNCHER";
    field public static final String EXTRA_EPOCH_TIME = "android.intent.extra.EPOCH_TIME";
    field public static final String EXTRA_HTML_TEXT = "android.intent.extra.HTML_TEXT";
    field public static final String EXTRA_START_PLAYBACK = "android.intent.extra.START_PLAYBACK";
  }

  public final class LocusIdCompat {
    ctor public LocusIdCompat(String);
    method public String getId();
    method @RequiresApi(29) public android.content.LocusId toLocusId();
    method @RequiresApi(29) public static androidx.core.content.LocusIdCompat toLocusIdCompat(android.content.LocusId);
  }

  public final class MimeTypeFilter {
    method public static boolean matches(String?, String);
    method public static String? matches(String?, String![]);
    method public static String? matches(String![]?, String);
    method public static String![] matchesMany(String![]?, String);
  }

  public final class PermissionChecker {
    method public static int checkCallingOrSelfPermission(android.content.Context, String);
    method public static int checkCallingPermission(android.content.Context, String, String?);
    method public static int checkPermission(android.content.Context, String, int, int, String?);
    method public static int checkSelfPermission(android.content.Context, String);
    field public static final int PERMISSION_DENIED = -1; // 0xffffffff
    field public static final int PERMISSION_DENIED_APP_OP = -2; // 0xfffffffe
    field public static final int PERMISSION_GRANTED = 0; // 0x0
  }

  @Deprecated public final class SharedPreferencesCompat {
  }

  @Deprecated public static final class SharedPreferencesCompat.EditorCompat {
    method @Deprecated public void apply(android.content.SharedPreferences.Editor);
    method @Deprecated public static androidx.core.content.SharedPreferencesCompat.EditorCompat! getInstance();
  }

}

package androidx.core.content.pm {

  @Deprecated public final class ActivityInfoCompat {
    field @Deprecated public static final int CONFIG_UI_MODE = 512; // 0x200
  }

  public final class PackageInfoCompat {
    method public static long getLongVersionCode(android.content.pm.PackageInfo);
  }

  public final class PermissionInfoCompat {
    method public static int getProtection(android.content.pm.PermissionInfo);
    method public static int getProtectionFlags(android.content.pm.PermissionInfo);
  }

  public class ShortcutInfoCompat {
    method public android.content.ComponentName? getActivity();
    method public java.util.Set<java.lang.String!>? getCategories();
    method public CharSequence? getDisabledMessage();
    method public int getDisabledReason();
    method public android.os.PersistableBundle? getExtras();
    method public String getId();
    method public android.content.Intent getIntent();
    method public android.content.Intent![] getIntents();
<<<<<<< HEAD
    method public long getLastChangedTimestamp();
=======
    method public androidx.core.content.LocusIdCompat? getLocusId();
>>>>>>> 58ca0c26
    method public CharSequence? getLongLabel();
    method public String getPackage();
    method public int getRank();
    method public CharSequence getShortLabel();
    method public android.os.UserHandle? getUserHandle();
    method public boolean hasKeyFieldsOnly();
    method public boolean isCached();
    method public boolean isDeclaredInManifest();
    method public boolean isDynamic();
    method public boolean isEnabled();
    method public boolean isImmutable();
    method public boolean isPinned();
    method @RequiresApi(25) public android.content.pm.ShortcutInfo! toShortcutInfo();
  }

  public static class ShortcutInfoCompat.Builder {
    ctor public ShortcutInfoCompat.Builder(android.content.Context, String);
    method public androidx.core.content.pm.ShortcutInfoCompat build();
    method public androidx.core.content.pm.ShortcutInfoCompat.Builder setActivity(android.content.ComponentName);
    method public androidx.core.content.pm.ShortcutInfoCompat.Builder setAlwaysBadged();
    method public androidx.core.content.pm.ShortcutInfoCompat.Builder setCategories(java.util.Set<java.lang.String!>);
    method public androidx.core.content.pm.ShortcutInfoCompat.Builder setDisabledMessage(CharSequence);
    method public androidx.core.content.pm.ShortcutInfoCompat.Builder setExtras(android.os.PersistableBundle);
    method public androidx.core.content.pm.ShortcutInfoCompat.Builder setIcon(androidx.core.graphics.drawable.IconCompat!);
    method public androidx.core.content.pm.ShortcutInfoCompat.Builder setIntent(android.content.Intent);
    method public androidx.core.content.pm.ShortcutInfoCompat.Builder setIntents(android.content.Intent![]);
    method public androidx.core.content.pm.ShortcutInfoCompat.Builder setLocusId(androidx.core.content.LocusIdCompat?);
    method public androidx.core.content.pm.ShortcutInfoCompat.Builder setLongLabel(CharSequence);
    method @Deprecated public androidx.core.content.pm.ShortcutInfoCompat.Builder setLongLived();
    method public androidx.core.content.pm.ShortcutInfoCompat.Builder setLongLived(boolean);
    method public androidx.core.content.pm.ShortcutInfoCompat.Builder setPerson(androidx.core.app.Person);
    method public androidx.core.content.pm.ShortcutInfoCompat.Builder setPersons(androidx.core.app.Person![]);
    method public androidx.core.content.pm.ShortcutInfoCompat.Builder setRank(int);
    method public androidx.core.content.pm.ShortcutInfoCompat.Builder setShortLabel(CharSequence);
  }

  public class ShortcutManagerCompat {
    method public static boolean addDynamicShortcuts(android.content.Context, java.util.List<androidx.core.content.pm.ShortcutInfoCompat!>);
    method public static android.content.Intent createShortcutResultIntent(android.content.Context, androidx.core.content.pm.ShortcutInfoCompat);
    method public static void disableShortcuts(android.content.Context, java.util.List<java.lang.String!>, CharSequence?);
    method public static void enableShortcuts(android.content.Context, java.util.List<androidx.core.content.pm.ShortcutInfoCompat!>);
    method public static java.util.List<androidx.core.content.pm.ShortcutInfoCompat!> getDynamicShortcuts(android.content.Context);
    method public static int getIconMaxHeight(android.content.Context);
    method public static int getIconMaxWidth(android.content.Context);
    method public static int getMaxShortcutCountPerActivity(android.content.Context);
    method public static java.util.List<androidx.core.content.pm.ShortcutInfoCompat!> getShortcuts(android.content.Context, int);
    method public static boolean isRateLimitingActive(android.content.Context);
    method public static boolean isRequestPinShortcutSupported(android.content.Context);
    method public static void removeAllDynamicShortcuts(android.content.Context);
    method public static void removeDynamicShortcuts(android.content.Context, java.util.List<java.lang.String!>);
    method public static void removeLongLivedShortcuts(android.content.Context, java.util.List<java.lang.String!>);
    method public static void reportShortcutUsed(android.content.Context, String);
    method public static boolean requestPinShortcut(android.content.Context, androidx.core.content.pm.ShortcutInfoCompat, android.content.IntentSender?);
    method public static boolean setDynamicShortcuts(android.content.Context, java.util.List<androidx.core.content.pm.ShortcutInfoCompat!>);
    method public static boolean updateShortcuts(android.content.Context, java.util.List<androidx.core.content.pm.ShortcutInfoCompat!>);
    field public static final String EXTRA_SHORTCUT_ID = "android.intent.extra.shortcut.ID";
    field public static final int FLAG_MATCH_CACHED = 8; // 0x8
    field public static final int FLAG_MATCH_DYNAMIC = 2; // 0x2
    field public static final int FLAG_MATCH_MANIFEST = 1; // 0x1
    field public static final int FLAG_MATCH_PINNED = 4; // 0x4
  }

}

package androidx.core.content.res {

  public final class ConfigurationHelper {
    method public static int getDensityDpi(android.content.res.Resources);
  }

  public final class ResourcesCompat {
    method @ColorInt public static int getColor(android.content.res.Resources, @ColorRes int, android.content.res.Resources.Theme?) throws android.content.res.Resources.NotFoundException;
    method public static android.content.res.ColorStateList? getColorStateList(android.content.res.Resources, @ColorRes int, android.content.res.Resources.Theme?) throws android.content.res.Resources.NotFoundException;
    method public static android.graphics.drawable.Drawable? getDrawable(android.content.res.Resources, @DrawableRes int, android.content.res.Resources.Theme?) throws android.content.res.Resources.NotFoundException;
    method public static android.graphics.drawable.Drawable? getDrawableForDensity(android.content.res.Resources, @DrawableRes int, int, android.content.res.Resources.Theme?) throws android.content.res.Resources.NotFoundException;
    method public static float getFloat(android.content.res.Resources, @DimenRes int);
    method public static android.graphics.Typeface? getFont(android.content.Context, @FontRes int) throws android.content.res.Resources.NotFoundException;
    method public static void getFont(android.content.Context, @FontRes int, androidx.core.content.res.ResourcesCompat.FontCallback, android.os.Handler?) throws android.content.res.Resources.NotFoundException;
    field @AnyRes public static final int ID_NULL = 0; // 0x0
  }

  public abstract static class ResourcesCompat.FontCallback {
    ctor public ResourcesCompat.FontCallback();
    method public abstract void onFontRetrievalFailed(int);
    method public abstract void onFontRetrieved(android.graphics.Typeface);
  }

  public static final class ResourcesCompat.ThemeCompat {
    method public static void rebase(android.content.res.Resources.Theme);
  }

}

package androidx.core.database {

  public final class CursorWindowCompat {
    method public static android.database.CursorWindow create(String?, long);
  }

  @Deprecated public final class DatabaseUtilsCompat {
    method @Deprecated public static String![]! appendSelectionArgs(String![]!, String![]!);
    method @Deprecated public static String! concatenateWhere(String!, String!);
  }

}

package androidx.core.database.sqlite {

  public final class SQLiteCursorCompat {
    method public static void setFillWindowForwardOnly(android.database.sqlite.SQLiteCursor, boolean);
  }

}

package androidx.core.graphics {

  public final class BitmapCompat {
    method public static int getAllocationByteCount(android.graphics.Bitmap);
    method public static boolean hasMipMap(android.graphics.Bitmap);
    method public static void setHasMipMap(android.graphics.Bitmap, boolean);
  }

  public class BlendModeColorFilterCompat {
    method public static android.graphics.ColorFilter? createBlendModeColorFilterCompat(int, androidx.core.graphics.BlendModeCompat);
  }

  public enum BlendModeCompat {
    enum_constant public static final androidx.core.graphics.BlendModeCompat CLEAR;
    enum_constant @RequiresApi(android.os.Build.VERSION_CODES.Q) public static final androidx.core.graphics.BlendModeCompat COLOR;
    enum_constant @RequiresApi(android.os.Build.VERSION_CODES.Q) public static final androidx.core.graphics.BlendModeCompat COLOR_BURN;
    enum_constant @RequiresApi(android.os.Build.VERSION_CODES.Q) public static final androidx.core.graphics.BlendModeCompat COLOR_DODGE;
    enum_constant public static final androidx.core.graphics.BlendModeCompat DARKEN;
    enum_constant @RequiresApi(android.os.Build.VERSION_CODES.Q) public static final androidx.core.graphics.BlendModeCompat DIFFERENCE;
    enum_constant public static final androidx.core.graphics.BlendModeCompat DST;
    enum_constant public static final androidx.core.graphics.BlendModeCompat DST_ATOP;
    enum_constant public static final androidx.core.graphics.BlendModeCompat DST_IN;
    enum_constant public static final androidx.core.graphics.BlendModeCompat DST_OUT;
    enum_constant public static final androidx.core.graphics.BlendModeCompat DST_OVER;
    enum_constant @RequiresApi(android.os.Build.VERSION_CODES.Q) public static final androidx.core.graphics.BlendModeCompat EXCLUSION;
    enum_constant @RequiresApi(android.os.Build.VERSION_CODES.Q) public static final androidx.core.graphics.BlendModeCompat HARD_LIGHT;
    enum_constant @RequiresApi(android.os.Build.VERSION_CODES.Q) public static final androidx.core.graphics.BlendModeCompat HUE;
    enum_constant public static final androidx.core.graphics.BlendModeCompat LIGHTEN;
    enum_constant @RequiresApi(android.os.Build.VERSION_CODES.Q) public static final androidx.core.graphics.BlendModeCompat LUMINOSITY;
    enum_constant public static final androidx.core.graphics.BlendModeCompat MODULATE;
    enum_constant @RequiresApi(android.os.Build.VERSION_CODES.Q) public static final androidx.core.graphics.BlendModeCompat MULTIPLY;
    enum_constant public static final androidx.core.graphics.BlendModeCompat OVERLAY;
    enum_constant public static final androidx.core.graphics.BlendModeCompat PLUS;
    enum_constant @RequiresApi(android.os.Build.VERSION_CODES.Q) public static final androidx.core.graphics.BlendModeCompat SATURATION;
    enum_constant public static final androidx.core.graphics.BlendModeCompat SCREEN;
    enum_constant @RequiresApi(android.os.Build.VERSION_CODES.Q) public static final androidx.core.graphics.BlendModeCompat SOFT_LIGHT;
    enum_constant public static final androidx.core.graphics.BlendModeCompat SRC;
    enum_constant public static final androidx.core.graphics.BlendModeCompat SRC_ATOP;
    enum_constant public static final androidx.core.graphics.BlendModeCompat SRC_IN;
    enum_constant public static final androidx.core.graphics.BlendModeCompat SRC_OUT;
    enum_constant public static final androidx.core.graphics.BlendModeCompat SRC_OVER;
    enum_constant public static final androidx.core.graphics.BlendModeCompat XOR;
  }

  public final class ColorUtils {
    method @ColorInt public static int HSLToColor(float[]);
    method @ColorInt public static int LABToColor(@FloatRange(from=0.0f, to=100) double, @FloatRange(from=0xffffff80, to=127) double, @FloatRange(from=0xffffff80, to=127) double);
    method public static void LABToXYZ(@FloatRange(from=0.0f, to=100) double, @FloatRange(from=0xffffff80, to=127) double, @FloatRange(from=0xffffff80, to=127) double, double[]);
    method public static void RGBToHSL(@IntRange(from=0, to=255) int, @IntRange(from=0, to=255) int, @IntRange(from=0, to=255) int, float[]);
    method public static void RGBToLAB(@IntRange(from=0, to=255) int, @IntRange(from=0, to=255) int, @IntRange(from=0, to=255) int, double[]);
    method public static void RGBToXYZ(@IntRange(from=0, to=255) int, @IntRange(from=0, to=255) int, @IntRange(from=0, to=255) int, double[]);
    method @ColorInt public static int XYZToColor(@FloatRange(from=0.0f, to=androidx.core.graphics.ColorUtils.XYZ_WHITE_REFERENCE_X) double, @FloatRange(from=0.0f, to=androidx.core.graphics.ColorUtils.XYZ_WHITE_REFERENCE_Y) double, @FloatRange(from=0.0f, to=androidx.core.graphics.ColorUtils.XYZ_WHITE_REFERENCE_Z) double);
    method public static void XYZToLAB(@FloatRange(from=0.0f, to=androidx.core.graphics.ColorUtils.XYZ_WHITE_REFERENCE_X) double, @FloatRange(from=0.0f, to=androidx.core.graphics.ColorUtils.XYZ_WHITE_REFERENCE_Y) double, @FloatRange(from=0.0f, to=androidx.core.graphics.ColorUtils.XYZ_WHITE_REFERENCE_Z) double, double[]);
    method @ColorInt public static int blendARGB(@ColorInt int, @ColorInt int, @FloatRange(from=0.0, to=1.0) float);
    method public static void blendHSL(float[], float[], @FloatRange(from=0.0, to=1.0) float, float[]);
    method public static void blendLAB(double[], double[], @FloatRange(from=0.0, to=1.0) double, double[]);
    method public static double calculateContrast(@ColorInt int, @ColorInt int);
    method @FloatRange(from=0.0, to=1.0) public static double calculateLuminance(@ColorInt int);
    method public static int calculateMinimumAlpha(@ColorInt int, @ColorInt int, float);
    method public static void colorToHSL(@ColorInt int, float[]);
    method public static void colorToLAB(@ColorInt int, double[]);
    method public static void colorToXYZ(@ColorInt int, double[]);
    method public static int compositeColors(@ColorInt int, @ColorInt int);
    method @RequiresApi(26) public static android.graphics.Color compositeColors(android.graphics.Color, android.graphics.Color);
    method public static double distanceEuclidean(double[], double[]);
    method @ColorInt public static int setAlphaComponent(@ColorInt int, @IntRange(from=0, to=255) int);
  }

  public final class Insets {
    method public static androidx.core.graphics.Insets of(int, int, int, int);
    method public static androidx.core.graphics.Insets of(android.graphics.Rect);
    method @RequiresApi(api=29) public static androidx.core.graphics.Insets toCompatInsets(android.graphics.Insets);
    method @RequiresApi(api=29) public android.graphics.Insets toPlatformInsets();
    field public static final androidx.core.graphics.Insets NONE;
    field public final int bottom;
    field public final int left;
    field public final int right;
    field public final int top;
  }

  public final class PaintCompat {
    method public static boolean hasGlyph(android.graphics.Paint, String);
    method public static boolean setBlendMode(android.graphics.Paint, androidx.core.graphics.BlendModeCompat?);
  }

  public final class PathSegment {
    ctor public PathSegment(android.graphics.PointF, float, android.graphics.PointF, float);
    method public android.graphics.PointF getEnd();
    method public float getEndFraction();
    method public android.graphics.PointF getStart();
    method public float getStartFraction();
  }

  public final class PathUtils {
    method @RequiresApi(26) public static java.util.Collection<androidx.core.graphics.PathSegment!> flatten(android.graphics.Path);
    method @RequiresApi(26) public static java.util.Collection<androidx.core.graphics.PathSegment!> flatten(android.graphics.Path, @FloatRange(from=0) float);
  }

  public class TypefaceCompat {
    method public static android.graphics.Typeface create(android.content.Context, android.graphics.Typeface?, int);
  }

}

package androidx.core.graphics.drawable {

  public final class DrawableCompat {
    method public static void applyTheme(android.graphics.drawable.Drawable, android.content.res.Resources.Theme);
    method public static boolean canApplyTheme(android.graphics.drawable.Drawable);
    method public static void clearColorFilter(android.graphics.drawable.Drawable);
    method public static int getAlpha(android.graphics.drawable.Drawable);
    method public static android.graphics.ColorFilter! getColorFilter(android.graphics.drawable.Drawable);
    method public static int getLayoutDirection(android.graphics.drawable.Drawable);
    method public static void inflate(android.graphics.drawable.Drawable, android.content.res.Resources, org.xmlpull.v1.XmlPullParser, android.util.AttributeSet, android.content.res.Resources.Theme?) throws java.io.IOException, org.xmlpull.v1.XmlPullParserException;
    method public static boolean isAutoMirrored(android.graphics.drawable.Drawable);
    method @Deprecated public static void jumpToCurrentState(android.graphics.drawable.Drawable);
    method public static void setAutoMirrored(android.graphics.drawable.Drawable, boolean);
    method public static void setHotspot(android.graphics.drawable.Drawable, float, float);
    method public static void setHotspotBounds(android.graphics.drawable.Drawable, int, int, int, int);
    method public static boolean setLayoutDirection(android.graphics.drawable.Drawable, int);
    method public static void setTint(android.graphics.drawable.Drawable, @ColorInt int);
    method public static void setTintList(android.graphics.drawable.Drawable, android.content.res.ColorStateList?);
    method public static void setTintMode(android.graphics.drawable.Drawable, android.graphics.PorterDuff.Mode);
    method public static <T extends android.graphics.drawable.Drawable> T! unwrap(android.graphics.drawable.Drawable);
    method public static android.graphics.drawable.Drawable! wrap(android.graphics.drawable.Drawable);
  }

  public class IconCompat extends androidx.versionedparcelable.CustomVersionedParcelable {
    method public static androidx.core.graphics.drawable.IconCompat? createFromBundle(android.os.Bundle);
    method @RequiresApi(23) public static androidx.core.graphics.drawable.IconCompat? createFromIcon(android.content.Context, android.graphics.drawable.Icon);
    method public static androidx.core.graphics.drawable.IconCompat! createWithAdaptiveBitmap(android.graphics.Bitmap!);
    method public static androidx.core.graphics.drawable.IconCompat createWithAdaptiveBitmapContentUri(String);
    method public static androidx.core.graphics.drawable.IconCompat createWithAdaptiveBitmapContentUri(android.net.Uri);
    method public static androidx.core.graphics.drawable.IconCompat! createWithBitmap(android.graphics.Bitmap!);
    method public static androidx.core.graphics.drawable.IconCompat! createWithContentUri(String!);
    method public static androidx.core.graphics.drawable.IconCompat! createWithContentUri(android.net.Uri!);
    method public static androidx.core.graphics.drawable.IconCompat! createWithData(byte[]!, int, int);
    method public static androidx.core.graphics.drawable.IconCompat! createWithResource(android.content.Context!, @DrawableRes int);
    method @IdRes public int getResId();
    method public String getResPackage();
    method public int getType();
    method public android.net.Uri getUri();
    method public android.graphics.drawable.Drawable? loadDrawable(android.content.Context);
    method public androidx.core.graphics.drawable.IconCompat! setTint(@ColorInt int);
    method public androidx.core.graphics.drawable.IconCompat! setTintList(android.content.res.ColorStateList!);
    method public androidx.core.graphics.drawable.IconCompat! setTintMode(android.graphics.PorterDuff.Mode!);
    method public android.os.Bundle! toBundle();
    method @Deprecated @RequiresApi(23) public android.graphics.drawable.Icon toIcon();
    method @RequiresApi(23) public android.graphics.drawable.Icon toIcon(android.content.Context?);
    field public static final int TYPE_ADAPTIVE_BITMAP = 5; // 0x5
    field public static final int TYPE_BITMAP = 1; // 0x1
    field public static final int TYPE_DATA = 3; // 0x3
    field public static final int TYPE_RESOURCE = 2; // 0x2
    field public static final int TYPE_UNKNOWN = -1; // 0xffffffff
    field public static final int TYPE_URI = 4; // 0x4
    field public static final int TYPE_URI_ADAPTIVE_BITMAP = 6; // 0x6
  }

  public abstract class RoundedBitmapDrawable extends android.graphics.drawable.Drawable {
    method public void draw(android.graphics.Canvas);
    method public final android.graphics.Bitmap? getBitmap();
    method public float getCornerRadius();
    method public int getGravity();
    method public int getOpacity();
    method public final android.graphics.Paint getPaint();
    method public boolean hasAntiAlias();
    method public boolean hasMipMap();
    method public boolean isCircular();
    method public void setAlpha(int);
    method public void setAntiAlias(boolean);
    method public void setCircular(boolean);
    method public void setColorFilter(android.graphics.ColorFilter!);
    method public void setCornerRadius(float);
    method public void setDither(boolean);
    method public void setGravity(int);
    method public void setMipMap(boolean);
    method public void setTargetDensity(android.graphics.Canvas);
    method public void setTargetDensity(android.util.DisplayMetrics);
    method public void setTargetDensity(int);
  }

  public final class RoundedBitmapDrawableFactory {
    method public static androidx.core.graphics.drawable.RoundedBitmapDrawable create(android.content.res.Resources, android.graphics.Bitmap?);
    method public static androidx.core.graphics.drawable.RoundedBitmapDrawable create(android.content.res.Resources, String);
    method public static androidx.core.graphics.drawable.RoundedBitmapDrawable create(android.content.res.Resources, java.io.InputStream);
  }

}

package androidx.core.hardware.display {

  public final class DisplayManagerCompat {
    method public android.view.Display? getDisplay(int);
    method public android.view.Display![] getDisplays();
    method public android.view.Display![] getDisplays(String?);
    method public static androidx.core.hardware.display.DisplayManagerCompat getInstance(android.content.Context);
    field public static final String DISPLAY_CATEGORY_PRESENTATION = "android.hardware.display.category.PRESENTATION";
  }

}

package androidx.core.hardware.fingerprint {

  @Deprecated public class FingerprintManagerCompat {
    method @Deprecated @RequiresPermission(android.Manifest.permission.USE_FINGERPRINT) public void authenticate(androidx.core.hardware.fingerprint.FingerprintManagerCompat.CryptoObject?, int, androidx.core.os.CancellationSignal?, androidx.core.hardware.fingerprint.FingerprintManagerCompat.AuthenticationCallback, android.os.Handler?);
    method @Deprecated public static androidx.core.hardware.fingerprint.FingerprintManagerCompat from(android.content.Context);
    method @Deprecated @RequiresPermission(android.Manifest.permission.USE_FINGERPRINT) public boolean hasEnrolledFingerprints();
    method @Deprecated @RequiresPermission(android.Manifest.permission.USE_FINGERPRINT) public boolean isHardwareDetected();
  }

  @Deprecated public abstract static class FingerprintManagerCompat.AuthenticationCallback {
    ctor @Deprecated public FingerprintManagerCompat.AuthenticationCallback();
    method @Deprecated public void onAuthenticationError(int, CharSequence!);
    method @Deprecated public void onAuthenticationFailed();
    method @Deprecated public void onAuthenticationHelp(int, CharSequence!);
    method @Deprecated public void onAuthenticationSucceeded(androidx.core.hardware.fingerprint.FingerprintManagerCompat.AuthenticationResult!);
  }

  @Deprecated public static final class FingerprintManagerCompat.AuthenticationResult {
    ctor @Deprecated public FingerprintManagerCompat.AuthenticationResult(androidx.core.hardware.fingerprint.FingerprintManagerCompat.CryptoObject!);
    method @Deprecated public androidx.core.hardware.fingerprint.FingerprintManagerCompat.CryptoObject! getCryptoObject();
  }

  @Deprecated public static class FingerprintManagerCompat.CryptoObject {
    ctor @Deprecated public FingerprintManagerCompat.CryptoObject(java.security.Signature);
    ctor @Deprecated public FingerprintManagerCompat.CryptoObject(javax.crypto.Cipher);
    ctor @Deprecated public FingerprintManagerCompat.CryptoObject(javax.crypto.Mac);
    method @Deprecated public javax.crypto.Cipher? getCipher();
    method @Deprecated public javax.crypto.Mac? getMac();
    method @Deprecated public java.security.Signature? getSignature();
  }

}

package androidx.core.location {

  public abstract class GnssStatusCompat {
    method @FloatRange(from=0, to=360) public abstract float getAzimuthDegrees(@IntRange(from=0) int);
    method @FloatRange(from=0) public abstract float getCarrierFrequencyHz(@IntRange(from=0) int);
    method @FloatRange(from=0, to=63) public abstract float getCn0DbHz(@IntRange(from=0) int);
    method public abstract int getConstellationType(@IntRange(from=0) int);
    method @FloatRange(from=0xffffffa6, to=90) public abstract float getElevationDegrees(@IntRange(from=0) int);
    method @IntRange(from=0) public abstract int getSatelliteCount();
    method @IntRange(from=1, to=200) public abstract int getSvid(@IntRange(from=0) int);
    method public abstract boolean hasAlmanacData(@IntRange(from=0) int);
    method public abstract boolean hasCarrierFrequencyHz(@IntRange(from=0) int);
    method public abstract boolean hasEphemerisData(@IntRange(from=0) int);
    method public abstract boolean usedInFix(@IntRange(from=0) int);
    method @RequiresApi(android.os.Build.VERSION_CODES.N) public static androidx.core.location.GnssStatusCompat wrap(android.location.GnssStatus);
    method public static androidx.core.location.GnssStatusCompat wrap(android.location.GpsStatus);
    field public static final int CONSTELLATION_BEIDOU = 5; // 0x5
    field public static final int CONSTELLATION_GALILEO = 6; // 0x6
    field public static final int CONSTELLATION_GLONASS = 3; // 0x3
    field public static final int CONSTELLATION_GPS = 1; // 0x1
    field public static final int CONSTELLATION_IRNSS = 7; // 0x7
    field public static final int CONSTELLATION_QZSS = 4; // 0x4
    field public static final int CONSTELLATION_SBAS = 2; // 0x2
    field public static final int CONSTELLATION_UNKNOWN = 0; // 0x0
  }

  public abstract static class GnssStatusCompat.Callback {
    ctor public GnssStatusCompat.Callback();
    method public void onFirstFix(@IntRange(from=0) int);
    method public void onSatelliteStatusChanged(androidx.core.location.GnssStatusCompat);
    method public void onStarted();
    method public void onStopped();
  }

  public final class LocationManagerCompat {
    method public static boolean isLocationEnabled(android.location.LocationManager);
    method @RequiresPermission(android.Manifest.permission.ACCESS_FINE_LOCATION) public static boolean registerGnssStatusCallback(android.location.LocationManager, androidx.core.location.GnssStatusCompat.Callback, android.os.Handler);
    method @RequiresPermission(android.Manifest.permission.ACCESS_FINE_LOCATION) public static boolean registerGnssStatusCallback(android.location.LocationManager, java.util.concurrent.Executor, androidx.core.location.GnssStatusCompat.Callback);
    method public static void unregisterGnssStatusCallback(android.location.LocationManager, androidx.core.location.GnssStatusCompat.Callback);
  }

}

package androidx.core.math {

  public class MathUtils {
    method public static float clamp(float, float, float);
    method public static double clamp(double, double, double);
    method public static int clamp(int, int, int);
    method public static long clamp(long, long, long);
  }

}

package androidx.core.net {

  public final class ConnectivityManagerCompat {
    method @RequiresPermission(android.Manifest.permission.ACCESS_NETWORK_STATE) public static android.net.NetworkInfo? getNetworkInfoFromBroadcast(android.net.ConnectivityManager, android.content.Intent);
    method public static int getRestrictBackgroundStatus(android.net.ConnectivityManager);
    method @RequiresPermission(android.Manifest.permission.ACCESS_NETWORK_STATE) public static boolean isActiveNetworkMetered(android.net.ConnectivityManager);
    field public static final int RESTRICT_BACKGROUND_STATUS_DISABLED = 1; // 0x1
    field public static final int RESTRICT_BACKGROUND_STATUS_ENABLED = 3; // 0x3
    field public static final int RESTRICT_BACKGROUND_STATUS_WHITELISTED = 2; // 0x2
  }

  public final class TrafficStatsCompat {
    method @Deprecated public static void clearThreadStatsTag();
    method @Deprecated public static int getThreadStatsTag();
    method @Deprecated public static void incrementOperationCount(int);
    method @Deprecated public static void incrementOperationCount(int, int);
    method @Deprecated public static void setThreadStatsTag(int);
    method public static void tagDatagramSocket(java.net.DatagramSocket) throws java.net.SocketException;
    method @Deprecated public static void tagSocket(java.net.Socket!) throws java.net.SocketException;
    method public static void untagDatagramSocket(java.net.DatagramSocket) throws java.net.SocketException;
    method @Deprecated public static void untagSocket(java.net.Socket!) throws java.net.SocketException;
  }

  public final class UriCompat {
    method public static String toSafeString(android.net.Uri);
  }

}

package androidx.core.os {

  public class BuildCompat {
    method @Deprecated public static boolean isAtLeastN();
    method @Deprecated public static boolean isAtLeastNMR1();
    method @Deprecated public static boolean isAtLeastO();
    method @Deprecated public static boolean isAtLeastOMR1();
    method @Deprecated public static boolean isAtLeastP();
    method @Deprecated public static boolean isAtLeastQ();
    method public static boolean isAtLeastR();
  }

  public final class CancellationSignal {
    ctor public CancellationSignal();
    method public void cancel();
    method public Object? getCancellationSignalObject();
    method public boolean isCanceled();
    method public void setOnCancelListener(androidx.core.os.CancellationSignal.OnCancelListener?);
    method public void throwIfCanceled();
  }

  public static interface CancellationSignal.OnCancelListener {
    method public void onCancel();
  }

  public final class ConfigurationCompat {
    method public static androidx.core.os.LocaleListCompat getLocales(android.content.res.Configuration);
  }

  public final class EnvironmentCompat {
    method public static String getStorageState(java.io.File);
    field public static final String MEDIA_UNKNOWN = "unknown";
  }

  public final class HandlerCompat {
    method public static android.os.Handler createAsync(android.os.Looper);
    method public static android.os.Handler createAsync(android.os.Looper, android.os.Handler.Callback);
    method public static boolean postDelayed(android.os.Handler, Runnable, Object?, long);
  }

  public class HandlerExecutor implements java.util.concurrent.Executor {
    ctor public HandlerExecutor(android.os.Handler);
    method public void execute(Runnable);
  }

  public final class LocaleListCompat {
    method public static androidx.core.os.LocaleListCompat create(java.util.Locale!...);
    method public static androidx.core.os.LocaleListCompat forLanguageTags(String?);
    method public java.util.Locale! get(int);
    method @Size(min=1) public static androidx.core.os.LocaleListCompat getAdjustedDefault();
    method @Size(min=1) public static androidx.core.os.LocaleListCompat getDefault();
    method public static androidx.core.os.LocaleListCompat getEmptyLocaleList();
    method public java.util.Locale? getFirstMatch(String![]);
    method @IntRange(from=0xffffffff) public int indexOf(java.util.Locale!);
    method public boolean isEmpty();
    method @IntRange(from=0) public int size();
    method public String toLanguageTags();
    method public Object? unwrap();
    method @Deprecated @RequiresApi(24) public static androidx.core.os.LocaleListCompat! wrap(Object!);
    method @RequiresApi(24) public static androidx.core.os.LocaleListCompat wrap(android.os.LocaleList);
  }

  public final class MessageCompat {
    method public static boolean isAsynchronous(android.os.Message);
    method public static void setAsynchronous(android.os.Message, boolean);
  }

  public class OperationCanceledException extends java.lang.RuntimeException {
    ctor public OperationCanceledException();
    ctor public OperationCanceledException(String?);
  }

  public final class ParcelCompat {
    method public static boolean readBoolean(android.os.Parcel);
    method public static void writeBoolean(android.os.Parcel, boolean);
  }

  @Deprecated public final class ParcelableCompat {
    method @Deprecated public static <T> android.os.Parcelable.Creator<T!>! newCreator(androidx.core.os.ParcelableCompatCreatorCallbacks<T!>!);
  }

  @Deprecated public interface ParcelableCompatCreatorCallbacks<T> {
    method @Deprecated public T! createFromParcel(android.os.Parcel!, ClassLoader!);
    method @Deprecated public T![]! newArray(int);
  }

  @Deprecated public final class TraceCompat {
    method @Deprecated public static void beginAsyncSection(String, int);
    method @Deprecated public static void beginSection(String);
    method @Deprecated public static void endAsyncSection(String, int);
    method @Deprecated public static void endSection();
    method @Deprecated public static boolean isEnabled();
    method @Deprecated public static void setCounter(String, int);
  }

  public class UserManagerCompat {
    method public static boolean isUserUnlocked(android.content.Context);
  }

}

package androidx.core.provider {

  public final class FontRequest {
    ctor public FontRequest(String, String, String, java.util.List<java.util.List<byte[]!>!>);
    ctor public FontRequest(String, String, String, @ArrayRes int);
    method public java.util.List<java.util.List<byte[]!>!>? getCertificates();
    method @ArrayRes public int getCertificatesArrayResId();
    method public String getProviderAuthority();
    method public String getProviderPackage();
    method public String getQuery();
  }

  public class FontsContractCompat {
    method public static android.graphics.Typeface? buildTypeface(android.content.Context, android.os.CancellationSignal?, androidx.core.provider.FontsContractCompat.FontInfo![]);
    method public static androidx.core.provider.FontsContractCompat.FontFamilyResult fetchFonts(android.content.Context, android.os.CancellationSignal?, androidx.core.provider.FontRequest) throws android.content.pm.PackageManager.NameNotFoundException;
    method public static void requestFont(android.content.Context, androidx.core.provider.FontRequest, androidx.core.provider.FontsContractCompat.FontRequestCallback, android.os.Handler);
  }

  public static final class FontsContractCompat.Columns implements android.provider.BaseColumns {
    ctor public FontsContractCompat.Columns();
    field public static final String FILE_ID = "file_id";
    field public static final String ITALIC = "font_italic";
    field public static final String RESULT_CODE = "result_code";
    field public static final int RESULT_CODE_FONT_NOT_FOUND = 1; // 0x1
    field public static final int RESULT_CODE_FONT_UNAVAILABLE = 2; // 0x2
    field public static final int RESULT_CODE_MALFORMED_QUERY = 3; // 0x3
    field public static final int RESULT_CODE_OK = 0; // 0x0
    field public static final String TTC_INDEX = "font_ttc_index";
    field public static final String VARIATION_SETTINGS = "font_variation_settings";
    field public static final String WEIGHT = "font_weight";
  }

  public static class FontsContractCompat.FontFamilyResult {
    method public androidx.core.provider.FontsContractCompat.FontInfo![]! getFonts();
    method public int getStatusCode();
    field public static final int STATUS_OK = 0; // 0x0
    field public static final int STATUS_UNEXPECTED_DATA_PROVIDED = 2; // 0x2
    field public static final int STATUS_WRONG_CERTIFICATES = 1; // 0x1
  }

  public static class FontsContractCompat.FontInfo {
    method public int getResultCode();
    method @IntRange(from=0) public int getTtcIndex();
    method public android.net.Uri getUri();
    method @IntRange(from=1, to=1000) public int getWeight();
    method public boolean isItalic();
  }

  public static class FontsContractCompat.FontRequestCallback {
    ctor public FontsContractCompat.FontRequestCallback();
    method public void onTypefaceRequestFailed(int);
    method public void onTypefaceRetrieved(android.graphics.Typeface!);
    field public static final int FAIL_REASON_FONT_LOAD_ERROR = -3; // 0xfffffffd
    field public static final int FAIL_REASON_FONT_NOT_FOUND = 1; // 0x1
    field public static final int FAIL_REASON_FONT_UNAVAILABLE = 2; // 0x2
    field public static final int FAIL_REASON_MALFORMED_QUERY = 3; // 0x3
    field public static final int FAIL_REASON_PROVIDER_NOT_FOUND = -1; // 0xffffffff
    field public static final int FAIL_REASON_SECURITY_VIOLATION = -4; // 0xfffffffc
    field public static final int FAIL_REASON_WRONG_CERTIFICATES = -2; // 0xfffffffe
  }

}

package androidx.core.telephony.mbms {

  public final class MbmsHelper {
    method public static CharSequence? getBestNameForService(android.content.Context, android.telephony.mbms.ServiceInfo);
  }

}

package androidx.core.text {

  public final class BidiFormatter {
    method public static androidx.core.text.BidiFormatter! getInstance();
    method public static androidx.core.text.BidiFormatter! getInstance(boolean);
    method public static androidx.core.text.BidiFormatter! getInstance(java.util.Locale!);
    method public boolean getStereoReset();
    method public boolean isRtl(String!);
    method public boolean isRtl(CharSequence!);
    method public boolean isRtlContext();
    method public String! unicodeWrap(String!, androidx.core.text.TextDirectionHeuristicCompat!, boolean);
    method public CharSequence! unicodeWrap(CharSequence!, androidx.core.text.TextDirectionHeuristicCompat!, boolean);
    method public String! unicodeWrap(String!, androidx.core.text.TextDirectionHeuristicCompat!);
    method public CharSequence! unicodeWrap(CharSequence!, androidx.core.text.TextDirectionHeuristicCompat!);
    method public String! unicodeWrap(String!, boolean);
    method public CharSequence! unicodeWrap(CharSequence!, boolean);
    method public String! unicodeWrap(String!);
    method public CharSequence! unicodeWrap(CharSequence!);
  }

  public static final class BidiFormatter.Builder {
    ctor public BidiFormatter.Builder();
    ctor public BidiFormatter.Builder(boolean);
    ctor public BidiFormatter.Builder(java.util.Locale!);
    method public androidx.core.text.BidiFormatter! build();
    method public androidx.core.text.BidiFormatter.Builder! setTextDirectionHeuristic(androidx.core.text.TextDirectionHeuristicCompat!);
    method public androidx.core.text.BidiFormatter.Builder! stereoReset(boolean);
  }

  public final class HtmlCompat {
    method public static android.text.Spanned fromHtml(String, int);
    method public static android.text.Spanned fromHtml(String, int, android.text.Html.ImageGetter?, android.text.Html.TagHandler?);
    method public static String toHtml(android.text.Spanned, int);
    field public static final int FROM_HTML_MODE_COMPACT = 63; // 0x3f
    field public static final int FROM_HTML_MODE_LEGACY = 0; // 0x0
    field public static final int FROM_HTML_OPTION_USE_CSS_COLORS = 256; // 0x100
    field public static final int FROM_HTML_SEPARATOR_LINE_BREAK_BLOCKQUOTE = 32; // 0x20
    field public static final int FROM_HTML_SEPARATOR_LINE_BREAK_DIV = 16; // 0x10
    field public static final int FROM_HTML_SEPARATOR_LINE_BREAK_HEADING = 2; // 0x2
    field public static final int FROM_HTML_SEPARATOR_LINE_BREAK_LIST = 8; // 0x8
    field public static final int FROM_HTML_SEPARATOR_LINE_BREAK_LIST_ITEM = 4; // 0x4
    field public static final int FROM_HTML_SEPARATOR_LINE_BREAK_PARAGRAPH = 1; // 0x1
    field public static final int TO_HTML_PARAGRAPH_LINES_CONSECUTIVE = 0; // 0x0
    field public static final int TO_HTML_PARAGRAPH_LINES_INDIVIDUAL = 1; // 0x1
  }

  public final class ICUCompat {
    method public static String? maximizeAndGetScript(java.util.Locale!);
  }

  public class PrecomputedTextCompat implements android.text.Spannable {
    method public char charAt(int);
    method public static androidx.core.text.PrecomputedTextCompat! create(CharSequence, androidx.core.text.PrecomputedTextCompat.Params);
    method @IntRange(from=0) public int getParagraphCount();
    method @IntRange(from=0) public int getParagraphEnd(@IntRange(from=0) int);
    method @IntRange(from=0) public int getParagraphStart(@IntRange(from=0) int);
    method public androidx.core.text.PrecomputedTextCompat.Params getParams();
    method public int getSpanEnd(Object!);
    method public int getSpanFlags(Object!);
    method public int getSpanStart(Object!);
    method public <T> T![]! getSpans(int, int, Class<T!>!);
    method @UiThread public static java.util.concurrent.Future<androidx.core.text.PrecomputedTextCompat!>! getTextFuture(CharSequence, androidx.core.text.PrecomputedTextCompat.Params, java.util.concurrent.Executor?);
    method public int length();
    method public int nextSpanTransition(int, int, Class!);
    method public void removeSpan(Object!);
    method public void setSpan(Object!, int, int, int);
    method public CharSequence! subSequence(int, int);
  }

  public static final class PrecomputedTextCompat.Params {
    ctor @RequiresApi(28) public PrecomputedTextCompat.Params(android.text.PrecomputedText.Params);
    method @RequiresApi(23) public int getBreakStrategy();
    method @RequiresApi(23) public int getHyphenationFrequency();
    method @RequiresApi(18) public android.text.TextDirectionHeuristic? getTextDirection();
    method public android.text.TextPaint getTextPaint();
  }

  public static class PrecomputedTextCompat.Params.Builder {
    ctor public PrecomputedTextCompat.Params.Builder(android.text.TextPaint);
    method public androidx.core.text.PrecomputedTextCompat.Params build();
    method @RequiresApi(23) public androidx.core.text.PrecomputedTextCompat.Params.Builder! setBreakStrategy(int);
    method @RequiresApi(23) public androidx.core.text.PrecomputedTextCompat.Params.Builder! setHyphenationFrequency(int);
    method @RequiresApi(18) public androidx.core.text.PrecomputedTextCompat.Params.Builder! setTextDirection(android.text.TextDirectionHeuristic);
  }

  public interface TextDirectionHeuristicCompat {
    method public boolean isRtl(char[]!, int, int);
    method public boolean isRtl(CharSequence!, int, int);
  }

  public final class TextDirectionHeuristicsCompat {
    field public static final androidx.core.text.TextDirectionHeuristicCompat! ANYRTL_LTR;
    field public static final androidx.core.text.TextDirectionHeuristicCompat! FIRSTSTRONG_LTR;
    field public static final androidx.core.text.TextDirectionHeuristicCompat! FIRSTSTRONG_RTL;
    field public static final androidx.core.text.TextDirectionHeuristicCompat! LOCALE;
    field public static final androidx.core.text.TextDirectionHeuristicCompat! LTR;
    field public static final androidx.core.text.TextDirectionHeuristicCompat! RTL;
  }

  public final class TextUtilsCompat {
    method public static int getLayoutDirectionFromLocale(java.util.Locale?);
    method public static String htmlEncode(String);
  }

}

package androidx.core.text.util {

  public final class LinkifyCompat {
    method public static boolean addLinks(android.text.Spannable, int);
    method public static boolean addLinks(android.widget.TextView, int);
    method public static void addLinks(android.widget.TextView, java.util.regex.Pattern, String?);
    method public static void addLinks(android.widget.TextView, java.util.regex.Pattern, String?, android.text.util.Linkify.MatchFilter?, android.text.util.Linkify.TransformFilter?);
    method public static void addLinks(android.widget.TextView, java.util.regex.Pattern, String?, String![]?, android.text.util.Linkify.MatchFilter?, android.text.util.Linkify.TransformFilter?);
    method public static boolean addLinks(android.text.Spannable, java.util.regex.Pattern, String?);
    method public static boolean addLinks(android.text.Spannable, java.util.regex.Pattern, String?, android.text.util.Linkify.MatchFilter?, android.text.util.Linkify.TransformFilter?);
    method public static boolean addLinks(android.text.Spannable, java.util.regex.Pattern, String?, String![]?, android.text.util.Linkify.MatchFilter?, android.text.util.Linkify.TransformFilter?);
  }

}

package androidx.core.util {

  public class AtomicFile {
    ctor public AtomicFile(java.io.File);
    method public void delete();
    method public void failWrite(java.io.FileOutputStream?);
    method public void finishWrite(java.io.FileOutputStream?);
    method public java.io.File getBaseFile();
    method public java.io.FileInputStream openRead() throws java.io.FileNotFoundException;
    method public byte[] readFully() throws java.io.IOException;
    method public java.io.FileOutputStream startWrite() throws java.io.IOException;
  }

  public interface Consumer<T> {
    method public void accept(T!);
  }

  public class ObjectsCompat {
    method public static boolean equals(Object?, Object?);
    method public static int hash(java.lang.Object!...);
    method public static int hashCode(Object?);
  }

  public class Pair<F, S> {
    ctor public Pair(F?, S?);
    method public static <A, B> androidx.core.util.Pair<A!,B!> create(A?, B?);
    field public final F? first;
    field public final S? second;
  }

  public final class PatternsCompat {
    field public static final java.util.regex.Pattern! DOMAIN_NAME;
    field public static final java.util.regex.Pattern! EMAIL_ADDRESS;
    field public static final java.util.regex.Pattern! IP_ADDRESS;
    field public static final java.util.regex.Pattern! WEB_URL;
  }

  public final class Pools {
  }

  public static interface Pools.Pool<T> {
    method public T? acquire();
    method public boolean release(T);
  }

  public static class Pools.SimplePool<T> implements androidx.core.util.Pools.Pool<T> {
    ctor public Pools.SimplePool(int);
    method public T! acquire();
    method public boolean release(T);
  }

  public static class Pools.SynchronizedPool<T> extends androidx.core.util.Pools.SimplePool<T> {
    ctor public Pools.SynchronizedPool(int);
  }

  public interface Predicate<T> {
    method public boolean test(T!);
  }

  public interface Supplier<T> {
    method public T! get();
  }

}

package androidx.core.view {

  public class AccessibilityDelegateCompat {
    ctor public AccessibilityDelegateCompat();
    method public boolean dispatchPopulateAccessibilityEvent(android.view.View!, android.view.accessibility.AccessibilityEvent!);
    method public androidx.core.view.accessibility.AccessibilityNodeProviderCompat! getAccessibilityNodeProvider(android.view.View!);
    method public void onInitializeAccessibilityEvent(android.view.View!, android.view.accessibility.AccessibilityEvent!);
    method public void onInitializeAccessibilityNodeInfo(android.view.View!, androidx.core.view.accessibility.AccessibilityNodeInfoCompat!);
    method public void onPopulateAccessibilityEvent(android.view.View!, android.view.accessibility.AccessibilityEvent!);
    method public boolean onRequestSendAccessibilityEvent(android.view.ViewGroup!, android.view.View!, android.view.accessibility.AccessibilityEvent!);
    method public boolean performAccessibilityAction(android.view.View!, int, android.os.Bundle!);
    method public void sendAccessibilityEvent(android.view.View!, int);
    method public void sendAccessibilityEventUnchecked(android.view.View!, android.view.accessibility.AccessibilityEvent!);
  }

  public abstract class ActionProvider {
    ctor public ActionProvider(android.content.Context!);
    method public android.content.Context! getContext();
    method public boolean hasSubMenu();
    method public boolean isVisible();
    method public abstract android.view.View! onCreateActionView();
    method public android.view.View! onCreateActionView(android.view.MenuItem!);
    method public boolean onPerformDefaultAction();
    method public void onPrepareSubMenu(android.view.SubMenu!);
    method public boolean overridesItemVisibility();
    method public void refreshVisibility();
    method public void setVisibilityListener(androidx.core.view.ActionProvider.VisibilityListener!);
  }

  public static interface ActionProvider.VisibilityListener {
    method public void onActionProviderVisibilityChanged(boolean);
  }

  public final class DisplayCompat {
    method public static androidx.core.view.DisplayCompat.ModeCompat![] getSupportedModes(android.content.Context, android.view.Display);
  }

  public static final class DisplayCompat.ModeCompat {
    method public int getPhysicalHeight();
    method public int getPhysicalWidth();
    method public boolean isNative();
    method @RequiresApi(android.os.Build.VERSION_CODES.M) public android.view.Display.Mode? toMode();
  }

  public final class DisplayCutoutCompat {
    ctor public DisplayCutoutCompat(android.graphics.Rect!, java.util.List<android.graphics.Rect!>!);
    method public java.util.List<android.graphics.Rect!>! getBoundingRects();
    method public int getSafeInsetBottom();
    method public int getSafeInsetLeft();
    method public int getSafeInsetRight();
    method public int getSafeInsetTop();
  }

  public final class DragAndDropPermissionsCompat {
    method public void release();
  }

  public class DragStartHelper {
    ctor public DragStartHelper(android.view.View!, androidx.core.view.DragStartHelper.OnDragStartListener!);
    method public void attach();
    method public void detach();
    method public void getTouchPosition(android.graphics.Point!);
    method public boolean onLongClick(android.view.View!);
    method public boolean onTouch(android.view.View!, android.view.MotionEvent!);
  }

  public static interface DragStartHelper.OnDragStartListener {
    method public boolean onDragStart(android.view.View!, androidx.core.view.DragStartHelper!);
  }

  public final class GestureDetectorCompat {
    ctor public GestureDetectorCompat(android.content.Context!, android.view.GestureDetector.OnGestureListener!);
    ctor public GestureDetectorCompat(android.content.Context!, android.view.GestureDetector.OnGestureListener!, android.os.Handler!);
    method public boolean isLongpressEnabled();
    method public boolean onTouchEvent(android.view.MotionEvent!);
    method public void setIsLongpressEnabled(boolean);
    method public void setOnDoubleTapListener(android.view.GestureDetector.OnDoubleTapListener!);
  }

  public final class GravityCompat {
    method public static void apply(int, int, int, android.graphics.Rect!, android.graphics.Rect!, int);
    method public static void apply(int, int, int, android.graphics.Rect!, int, int, android.graphics.Rect!, int);
    method public static void applyDisplay(int, android.graphics.Rect!, android.graphics.Rect!, int);
    method public static int getAbsoluteGravity(int, int);
    field public static final int END = 8388613; // 0x800005
    field public static final int RELATIVE_HORIZONTAL_GRAVITY_MASK = 8388615; // 0x800007
    field public static final int RELATIVE_LAYOUT_DIRECTION = 8388608; // 0x800000
    field public static final int START = 8388611; // 0x800003
  }

  public final class InputDeviceCompat {
    field public static final int SOURCE_ANY = -256; // 0xffffff00
    field public static final int SOURCE_CLASS_BUTTON = 1; // 0x1
    field public static final int SOURCE_CLASS_JOYSTICK = 16; // 0x10
    field public static final int SOURCE_CLASS_MASK = 255; // 0xff
    field public static final int SOURCE_CLASS_NONE = 0; // 0x0
    field public static final int SOURCE_CLASS_POINTER = 2; // 0x2
    field public static final int SOURCE_CLASS_POSITION = 8; // 0x8
    field public static final int SOURCE_CLASS_TRACKBALL = 4; // 0x4
    field public static final int SOURCE_DPAD = 513; // 0x201
    field public static final int SOURCE_GAMEPAD = 1025; // 0x401
    field public static final int SOURCE_HDMI = 33554433; // 0x2000001
    field public static final int SOURCE_JOYSTICK = 16777232; // 0x1000010
    field public static final int SOURCE_KEYBOARD = 257; // 0x101
    field public static final int SOURCE_MOUSE = 8194; // 0x2002
    field public static final int SOURCE_ROTARY_ENCODER = 4194304; // 0x400000
    field public static final int SOURCE_STYLUS = 16386; // 0x4002
    field public static final int SOURCE_TOUCHPAD = 1048584; // 0x100008
    field public static final int SOURCE_TOUCHSCREEN = 4098; // 0x1002
    field public static final int SOURCE_TOUCH_NAVIGATION = 2097152; // 0x200000
    field public static final int SOURCE_TRACKBALL = 65540; // 0x10004
    field public static final int SOURCE_UNKNOWN = 0; // 0x0
  }

  public final class LayoutInflaterCompat {
    method @Deprecated public static androidx.core.view.LayoutInflaterFactory! getFactory(android.view.LayoutInflater!);
    method @Deprecated public static void setFactory(android.view.LayoutInflater, androidx.core.view.LayoutInflaterFactory);
    method public static void setFactory2(android.view.LayoutInflater, android.view.LayoutInflater.Factory2);
  }

  @Deprecated public interface LayoutInflaterFactory {
    method @Deprecated public android.view.View! onCreateView(android.view.View!, String!, android.content.Context!, android.util.AttributeSet!);
  }

  public final class MarginLayoutParamsCompat {
    method public static int getLayoutDirection(android.view.ViewGroup.MarginLayoutParams!);
    method public static int getMarginEnd(android.view.ViewGroup.MarginLayoutParams!);
    method public static int getMarginStart(android.view.ViewGroup.MarginLayoutParams!);
    method public static boolean isMarginRelative(android.view.ViewGroup.MarginLayoutParams!);
    method public static void resolveLayoutDirection(android.view.ViewGroup.MarginLayoutParams!, int);
    method public static void setLayoutDirection(android.view.ViewGroup.MarginLayoutParams!, int);
    method public static void setMarginEnd(android.view.ViewGroup.MarginLayoutParams!, int);
    method public static void setMarginStart(android.view.ViewGroup.MarginLayoutParams!, int);
  }

  public final class MenuCompat {
    method public static void setGroupDividerEnabled(android.view.Menu!, boolean);
    method @Deprecated public static void setShowAsAction(android.view.MenuItem!, int);
  }

  public final class MenuItemCompat {
    method @Deprecated public static boolean collapseActionView(android.view.MenuItem!);
    method @Deprecated public static boolean expandActionView(android.view.MenuItem!);
    method public static androidx.core.view.ActionProvider! getActionProvider(android.view.MenuItem!);
    method @Deprecated public static android.view.View! getActionView(android.view.MenuItem!);
    method public static int getAlphabeticModifiers(android.view.MenuItem!);
    method public static CharSequence! getContentDescription(android.view.MenuItem!);
    method public static android.content.res.ColorStateList! getIconTintList(android.view.MenuItem!);
    method public static android.graphics.PorterDuff.Mode! getIconTintMode(android.view.MenuItem!);
    method public static int getNumericModifiers(android.view.MenuItem!);
    method public static CharSequence! getTooltipText(android.view.MenuItem!);
    method @Deprecated public static boolean isActionViewExpanded(android.view.MenuItem!);
    method public static android.view.MenuItem! setActionProvider(android.view.MenuItem!, androidx.core.view.ActionProvider!);
    method @Deprecated public static android.view.MenuItem! setActionView(android.view.MenuItem!, android.view.View!);
    method @Deprecated public static android.view.MenuItem! setActionView(android.view.MenuItem!, int);
    method public static void setAlphabeticShortcut(android.view.MenuItem!, char, int);
    method public static void setContentDescription(android.view.MenuItem!, CharSequence!);
    method public static void setIconTintList(android.view.MenuItem!, android.content.res.ColorStateList!);
    method public static void setIconTintMode(android.view.MenuItem!, android.graphics.PorterDuff.Mode!);
    method public static void setNumericShortcut(android.view.MenuItem!, char, int);
    method @Deprecated public static android.view.MenuItem! setOnActionExpandListener(android.view.MenuItem!, androidx.core.view.MenuItemCompat.OnActionExpandListener!);
    method public static void setShortcut(android.view.MenuItem!, char, char, int, int);
    method @Deprecated public static void setShowAsAction(android.view.MenuItem!, int);
    method public static void setTooltipText(android.view.MenuItem!, CharSequence!);
    field @Deprecated public static final int SHOW_AS_ACTION_ALWAYS = 2; // 0x2
    field @Deprecated public static final int SHOW_AS_ACTION_COLLAPSE_ACTION_VIEW = 8; // 0x8
    field @Deprecated public static final int SHOW_AS_ACTION_IF_ROOM = 1; // 0x1
    field @Deprecated public static final int SHOW_AS_ACTION_NEVER = 0; // 0x0
    field @Deprecated public static final int SHOW_AS_ACTION_WITH_TEXT = 4; // 0x4
  }

  @Deprecated public static interface MenuItemCompat.OnActionExpandListener {
    method @Deprecated public boolean onMenuItemActionCollapse(android.view.MenuItem!);
    method @Deprecated public boolean onMenuItemActionExpand(android.view.MenuItem!);
  }

  public final class MotionEventCompat {
    method @Deprecated public static int findPointerIndex(android.view.MotionEvent!, int);
    method @Deprecated public static int getActionIndex(android.view.MotionEvent!);
    method @Deprecated public static int getActionMasked(android.view.MotionEvent!);
    method @Deprecated public static float getAxisValue(android.view.MotionEvent!, int);
    method @Deprecated public static float getAxisValue(android.view.MotionEvent!, int, int);
    method @Deprecated public static int getButtonState(android.view.MotionEvent!);
    method @Deprecated public static int getPointerCount(android.view.MotionEvent!);
    method @Deprecated public static int getPointerId(android.view.MotionEvent!, int);
    method @Deprecated public static int getSource(android.view.MotionEvent!);
    method @Deprecated public static float getX(android.view.MotionEvent!, int);
    method @Deprecated public static float getY(android.view.MotionEvent!, int);
    method public static boolean isFromSource(android.view.MotionEvent!, int);
    field @Deprecated public static final int ACTION_HOVER_ENTER = 9; // 0x9
    field @Deprecated public static final int ACTION_HOVER_EXIT = 10; // 0xa
    field @Deprecated public static final int ACTION_HOVER_MOVE = 7; // 0x7
    field @Deprecated public static final int ACTION_MASK = 255; // 0xff
    field @Deprecated public static final int ACTION_POINTER_DOWN = 5; // 0x5
    field @Deprecated public static final int ACTION_POINTER_INDEX_MASK = 65280; // 0xff00
    field @Deprecated public static final int ACTION_POINTER_INDEX_SHIFT = 8; // 0x8
    field @Deprecated public static final int ACTION_POINTER_UP = 6; // 0x6
    field @Deprecated public static final int ACTION_SCROLL = 8; // 0x8
    field @Deprecated public static final int AXIS_BRAKE = 23; // 0x17
    field @Deprecated public static final int AXIS_DISTANCE = 24; // 0x18
    field @Deprecated public static final int AXIS_GAS = 22; // 0x16
    field @Deprecated public static final int AXIS_GENERIC_1 = 32; // 0x20
    field @Deprecated public static final int AXIS_GENERIC_10 = 41; // 0x29
    field @Deprecated public static final int AXIS_GENERIC_11 = 42; // 0x2a
    field @Deprecated public static final int AXIS_GENERIC_12 = 43; // 0x2b
    field @Deprecated public static final int AXIS_GENERIC_13 = 44; // 0x2c
    field @Deprecated public static final int AXIS_GENERIC_14 = 45; // 0x2d
    field @Deprecated public static final int AXIS_GENERIC_15 = 46; // 0x2e
    field @Deprecated public static final int AXIS_GENERIC_16 = 47; // 0x2f
    field @Deprecated public static final int AXIS_GENERIC_2 = 33; // 0x21
    field @Deprecated public static final int AXIS_GENERIC_3 = 34; // 0x22
    field @Deprecated public static final int AXIS_GENERIC_4 = 35; // 0x23
    field @Deprecated public static final int AXIS_GENERIC_5 = 36; // 0x24
    field @Deprecated public static final int AXIS_GENERIC_6 = 37; // 0x25
    field @Deprecated public static final int AXIS_GENERIC_7 = 38; // 0x26
    field @Deprecated public static final int AXIS_GENERIC_8 = 39; // 0x27
    field @Deprecated public static final int AXIS_GENERIC_9 = 40; // 0x28
    field @Deprecated public static final int AXIS_HAT_X = 15; // 0xf
    field @Deprecated public static final int AXIS_HAT_Y = 16; // 0x10
    field @Deprecated public static final int AXIS_HSCROLL = 10; // 0xa
    field @Deprecated public static final int AXIS_LTRIGGER = 17; // 0x11
    field @Deprecated public static final int AXIS_ORIENTATION = 8; // 0x8
    field @Deprecated public static final int AXIS_PRESSURE = 2; // 0x2
    field public static final int AXIS_RELATIVE_X = 27; // 0x1b
    field public static final int AXIS_RELATIVE_Y = 28; // 0x1c
    field @Deprecated public static final int AXIS_RTRIGGER = 18; // 0x12
    field @Deprecated public static final int AXIS_RUDDER = 20; // 0x14
    field @Deprecated public static final int AXIS_RX = 12; // 0xc
    field @Deprecated public static final int AXIS_RY = 13; // 0xd
    field @Deprecated public static final int AXIS_RZ = 14; // 0xe
    field public static final int AXIS_SCROLL = 26; // 0x1a
    field @Deprecated public static final int AXIS_SIZE = 3; // 0x3
    field @Deprecated public static final int AXIS_THROTTLE = 19; // 0x13
    field @Deprecated public static final int AXIS_TILT = 25; // 0x19
    field @Deprecated public static final int AXIS_TOOL_MAJOR = 6; // 0x6
    field @Deprecated public static final int AXIS_TOOL_MINOR = 7; // 0x7
    field @Deprecated public static final int AXIS_TOUCH_MAJOR = 4; // 0x4
    field @Deprecated public static final int AXIS_TOUCH_MINOR = 5; // 0x5
    field @Deprecated public static final int AXIS_VSCROLL = 9; // 0x9
    field @Deprecated public static final int AXIS_WHEEL = 21; // 0x15
    field @Deprecated public static final int AXIS_X = 0; // 0x0
    field @Deprecated public static final int AXIS_Y = 1; // 0x1
    field @Deprecated public static final int AXIS_Z = 11; // 0xb
    field @Deprecated public static final int BUTTON_PRIMARY = 1; // 0x1
  }

  public interface NestedScrollingChild {
    method public boolean dispatchNestedFling(float, float, boolean);
    method public boolean dispatchNestedPreFling(float, float);
    method public boolean dispatchNestedPreScroll(int, int, int[]?, int[]?);
    method public boolean dispatchNestedScroll(int, int, int, int, int[]?);
    method public boolean hasNestedScrollingParent();
    method public boolean isNestedScrollingEnabled();
    method public void setNestedScrollingEnabled(boolean);
    method public boolean startNestedScroll(int);
    method public void stopNestedScroll();
  }

  public interface NestedScrollingChild2 extends androidx.core.view.NestedScrollingChild {
    method public boolean dispatchNestedPreScroll(int, int, int[]?, int[]?, int);
    method public boolean dispatchNestedScroll(int, int, int, int, int[]?, int);
    method public boolean hasNestedScrollingParent(int);
    method public boolean startNestedScroll(int, int);
    method public void stopNestedScroll(int);
  }

  public interface NestedScrollingChild3 extends androidx.core.view.NestedScrollingChild2 {
    method public void dispatchNestedScroll(int, int, int, int, int[]?, int, int[]);
  }

  public class NestedScrollingChildHelper {
    ctor public NestedScrollingChildHelper(android.view.View);
    method public boolean dispatchNestedFling(float, float, boolean);
    method public boolean dispatchNestedPreFling(float, float);
    method public boolean dispatchNestedPreScroll(int, int, int[]?, int[]?);
    method public boolean dispatchNestedPreScroll(int, int, int[]?, int[]?, int);
    method public boolean dispatchNestedScroll(int, int, int, int, int[]?);
    method public boolean dispatchNestedScroll(int, int, int, int, int[]?, int);
    method public void dispatchNestedScroll(int, int, int, int, int[]?, int, int[]?);
    method public boolean hasNestedScrollingParent();
    method public boolean hasNestedScrollingParent(int);
    method public boolean isNestedScrollingEnabled();
    method public void onDetachedFromWindow();
    method public void onStopNestedScroll(android.view.View);
    method public void setNestedScrollingEnabled(boolean);
    method public boolean startNestedScroll(int);
    method public boolean startNestedScroll(int, int);
    method public void stopNestedScroll();
    method public void stopNestedScroll(int);
  }

  public interface NestedScrollingParent {
    method public int getNestedScrollAxes();
    method public boolean onNestedFling(android.view.View, float, float, boolean);
    method public boolean onNestedPreFling(android.view.View, float, float);
    method public void onNestedPreScroll(android.view.View, int, int, int[]);
    method public void onNestedScroll(android.view.View, int, int, int, int);
    method public void onNestedScrollAccepted(android.view.View, android.view.View, int);
    method public boolean onStartNestedScroll(android.view.View, android.view.View, int);
    method public void onStopNestedScroll(android.view.View);
  }

  public interface NestedScrollingParent2 extends androidx.core.view.NestedScrollingParent {
    method public void onNestedPreScroll(android.view.View, int, int, int[], int);
    method public void onNestedScroll(android.view.View, int, int, int, int, int);
    method public void onNestedScrollAccepted(android.view.View, android.view.View, int, int);
    method public boolean onStartNestedScroll(android.view.View, android.view.View, int, int);
    method public void onStopNestedScroll(android.view.View, int);
  }

  public interface NestedScrollingParent3 extends androidx.core.view.NestedScrollingParent2 {
    method public void onNestedScroll(android.view.View, int, int, int, int, int, int[]);
  }

  public class NestedScrollingParentHelper {
    ctor public NestedScrollingParentHelper(android.view.ViewGroup);
    method public int getNestedScrollAxes();
    method public void onNestedScrollAccepted(android.view.View, android.view.View, int);
    method public void onNestedScrollAccepted(android.view.View, android.view.View, int, int);
    method public void onStopNestedScroll(android.view.View);
    method public void onStopNestedScroll(android.view.View, int);
  }

  public interface OnApplyWindowInsetsListener {
    method public androidx.core.view.WindowInsetsCompat! onApplyWindowInsets(android.view.View!, androidx.core.view.WindowInsetsCompat!);
  }

  public final class OneShotPreDrawListener implements android.view.View.OnAttachStateChangeListener android.view.ViewTreeObserver.OnPreDrawListener {
    method public static androidx.core.view.OneShotPreDrawListener add(android.view.View, Runnable);
    method public boolean onPreDraw();
    method public void onViewAttachedToWindow(android.view.View!);
    method public void onViewDetachedFromWindow(android.view.View!);
    method public void removeListener();
  }

  public final class PointerIconCompat {
    method public static androidx.core.view.PointerIconCompat! create(android.graphics.Bitmap!, float, float);
    method public static androidx.core.view.PointerIconCompat! getSystemIcon(android.content.Context!, int);
    method public static androidx.core.view.PointerIconCompat! load(android.content.res.Resources!, int);
    field public static final int TYPE_ALIAS = 1010; // 0x3f2
    field public static final int TYPE_ALL_SCROLL = 1013; // 0x3f5
    field public static final int TYPE_ARROW = 1000; // 0x3e8
    field public static final int TYPE_CELL = 1006; // 0x3ee
    field public static final int TYPE_CONTEXT_MENU = 1001; // 0x3e9
    field public static final int TYPE_COPY = 1011; // 0x3f3
    field public static final int TYPE_CROSSHAIR = 1007; // 0x3ef
    field public static final int TYPE_DEFAULT = 1000; // 0x3e8
    field public static final int TYPE_GRAB = 1020; // 0x3fc
    field public static final int TYPE_GRABBING = 1021; // 0x3fd
    field public static final int TYPE_HAND = 1002; // 0x3ea
    field public static final int TYPE_HELP = 1003; // 0x3eb
    field public static final int TYPE_HORIZONTAL_DOUBLE_ARROW = 1014; // 0x3f6
    field public static final int TYPE_NO_DROP = 1012; // 0x3f4
    field public static final int TYPE_NULL = 0; // 0x0
    field public static final int TYPE_TEXT = 1008; // 0x3f0
    field public static final int TYPE_TOP_LEFT_DIAGONAL_DOUBLE_ARROW = 1017; // 0x3f9
    field public static final int TYPE_TOP_RIGHT_DIAGONAL_DOUBLE_ARROW = 1016; // 0x3f8
    field public static final int TYPE_VERTICAL_DOUBLE_ARROW = 1015; // 0x3f7
    field public static final int TYPE_VERTICAL_TEXT = 1009; // 0x3f1
    field public static final int TYPE_WAIT = 1004; // 0x3ec
    field public static final int TYPE_ZOOM_IN = 1018; // 0x3fa
    field public static final int TYPE_ZOOM_OUT = 1019; // 0x3fb
  }

  public final class ScaleGestureDetectorCompat {
    method @Deprecated public static boolean isQuickScaleEnabled(Object!);
    method public static boolean isQuickScaleEnabled(android.view.ScaleGestureDetector!);
    method @Deprecated public static void setQuickScaleEnabled(Object!, boolean);
    method public static void setQuickScaleEnabled(android.view.ScaleGestureDetector!, boolean);
  }

  public interface ScrollingView {
    method public int computeHorizontalScrollExtent();
    method public int computeHorizontalScrollOffset();
    method public int computeHorizontalScrollRange();
    method public int computeVerticalScrollExtent();
    method public int computeVerticalScrollOffset();
    method public int computeVerticalScrollRange();
  }

  public interface TintableBackgroundView {
    method public android.content.res.ColorStateList? getSupportBackgroundTintList();
    method public android.graphics.PorterDuff.Mode? getSupportBackgroundTintMode();
    method public void setSupportBackgroundTintList(android.content.res.ColorStateList?);
    method public void setSupportBackgroundTintMode(android.graphics.PorterDuff.Mode?);
  }

  @Deprecated public final class VelocityTrackerCompat {
    method @Deprecated public static float getXVelocity(android.view.VelocityTracker!, int);
    method @Deprecated public static float getYVelocity(android.view.VelocityTracker!, int);
  }

  public class ViewCompat {
    ctor protected ViewCompat();
    method public static int addAccessibilityAction(android.view.View, CharSequence, androidx.core.view.accessibility.AccessibilityViewCommand);
    method public static void addKeyboardNavigationClusters(android.view.View, java.util.Collection<android.view.View!>, int);
    method public static void addOnUnhandledKeyEventListener(android.view.View, androidx.core.view.ViewCompat.OnUnhandledKeyEventListenerCompat);
    method public static androidx.core.view.ViewPropertyAnimatorCompat animate(android.view.View);
    method @Deprecated public static boolean canScrollHorizontally(android.view.View!, int);
    method @Deprecated public static boolean canScrollVertically(android.view.View!, int);
    method public static void cancelDragAndDrop(android.view.View);
    method @Deprecated public static int combineMeasuredStates(int, int);
    method public static androidx.core.view.WindowInsetsCompat computeSystemWindowInsets(android.view.View, androidx.core.view.WindowInsetsCompat, android.graphics.Rect);
    method public static androidx.core.view.WindowInsetsCompat dispatchApplyWindowInsets(android.view.View, androidx.core.view.WindowInsetsCompat);
    method public static void dispatchFinishTemporaryDetach(android.view.View);
    method public static boolean dispatchNestedFling(android.view.View, float, float, boolean);
    method public static boolean dispatchNestedPreFling(android.view.View, float, float);
    method public static boolean dispatchNestedPreScroll(android.view.View, int, int, int[]?, int[]?);
    method public static boolean dispatchNestedPreScroll(android.view.View, int, int, int[]?, int[]?, int);
    method public static boolean dispatchNestedScroll(android.view.View, int, int, int, int, int[]?);
    method public static void dispatchNestedScroll(android.view.View, int, int, int, int, int[]?, int, int[]);
    method public static boolean dispatchNestedScroll(android.view.View, int, int, int, int, int[]?, int);
    method public static void dispatchStartTemporaryDetach(android.view.View);
    method public static void enableAccessibleClickableSpanSupport(android.view.View!);
    method public static int generateViewId();
    method public static androidx.core.view.AccessibilityDelegateCompat? getAccessibilityDelegate(android.view.View);
    method public static int getAccessibilityLiveRegion(android.view.View);
    method public static androidx.core.view.accessibility.AccessibilityNodeProviderCompat! getAccessibilityNodeProvider(android.view.View);
    method @UiThread public static CharSequence! getAccessibilityPaneTitle(android.view.View!);
    method @Deprecated public static float getAlpha(android.view.View!);
    method public static android.content.res.ColorStateList! getBackgroundTintList(android.view.View);
    method public static android.graphics.PorterDuff.Mode! getBackgroundTintMode(android.view.View);
    method public static android.graphics.Rect? getClipBounds(android.view.View);
    method public static android.view.Display? getDisplay(android.view.View);
    method public static float getElevation(android.view.View);
    method public static boolean getFitsSystemWindows(android.view.View);
    method public static int getImportantForAccessibility(android.view.View);
    method public static int getImportantForAutofill(android.view.View);
    method public static int getLabelFor(android.view.View);
    method @Deprecated public static int getLayerType(android.view.View!);
    method public static int getLayoutDirection(android.view.View);
    method @Deprecated public static android.graphics.Matrix? getMatrix(android.view.View!);
    method @Deprecated public static int getMeasuredHeightAndState(android.view.View!);
    method @Deprecated public static int getMeasuredState(android.view.View!);
    method @Deprecated public static int getMeasuredWidthAndState(android.view.View!);
    method public static int getMinimumHeight(android.view.View);
    method public static int getMinimumWidth(android.view.View);
    method public static int getNextClusterForwardId(android.view.View);
    method @Deprecated public static int getOverScrollMode(android.view.View!);
    method @Px public static int getPaddingEnd(android.view.View);
    method @Px public static int getPaddingStart(android.view.View);
    method public static android.view.ViewParent! getParentForAccessibility(android.view.View);
    method @Deprecated public static float getPivotX(android.view.View!);
    method @Deprecated public static float getPivotY(android.view.View!);
    method public static androidx.core.view.WindowInsetsCompat? getRootWindowInsets(android.view.View);
    method @Deprecated public static float getRotation(android.view.View!);
    method @Deprecated public static float getRotationX(android.view.View!);
    method @Deprecated public static float getRotationY(android.view.View!);
    method @Deprecated public static float getScaleX(android.view.View!);
    method @Deprecated public static float getScaleY(android.view.View!);
    method public static int getScrollIndicators(android.view.View);
    method @UiThread public static final CharSequence? getStateDescription(android.view.View);
    method public static java.util.List<android.graphics.Rect!> getSystemGestureExclusionRects(android.view.View);
    method public static String? getTransitionName(android.view.View);
    method @Deprecated public static float getTranslationX(android.view.View!);
    method @Deprecated public static float getTranslationY(android.view.View!);
    method public static float getTranslationZ(android.view.View);
    method public static int getWindowSystemUiVisibility(android.view.View);
    method @Deprecated public static float getX(android.view.View!);
    method @Deprecated public static float getY(android.view.View!);
    method public static float getZ(android.view.View);
    method public static boolean hasAccessibilityDelegate(android.view.View);
    method public static boolean hasExplicitFocusable(android.view.View);
    method public static boolean hasNestedScrollingParent(android.view.View);
    method public static boolean hasNestedScrollingParent(android.view.View, int);
    method public static boolean hasOnClickListeners(android.view.View);
    method public static boolean hasOverlappingRendering(android.view.View);
    method public static boolean hasTransientState(android.view.View);
    method @UiThread public static boolean isAccessibilityHeading(android.view.View!);
    method public static boolean isAttachedToWindow(android.view.View);
    method public static boolean isFocusedByDefault(android.view.View);
    method public static boolean isImportantForAccessibility(android.view.View);
    method public static boolean isImportantForAutofill(android.view.View);
    method public static boolean isInLayout(android.view.View);
    method public static boolean isKeyboardNavigationCluster(android.view.View);
    method public static boolean isLaidOut(android.view.View);
    method public static boolean isLayoutDirectionResolved(android.view.View);
    method public static boolean isNestedScrollingEnabled(android.view.View);
    method @Deprecated public static boolean isOpaque(android.view.View!);
    method public static boolean isPaddingRelative(android.view.View);
    method @UiThread public static boolean isScreenReaderFocusable(android.view.View!);
    method @Deprecated public static void jumpDrawablesToCurrentState(android.view.View!);
    method public static android.view.View! keyboardNavigationClusterSearch(android.view.View, android.view.View!, int);
    method public static void offsetLeftAndRight(android.view.View, int);
    method public static void offsetTopAndBottom(android.view.View, int);
    method public static androidx.core.view.WindowInsetsCompat onApplyWindowInsets(android.view.View, androidx.core.view.WindowInsetsCompat);
    method @Deprecated public static void onInitializeAccessibilityEvent(android.view.View!, android.view.accessibility.AccessibilityEvent!);
    method public static void onInitializeAccessibilityNodeInfo(android.view.View, androidx.core.view.accessibility.AccessibilityNodeInfoCompat!);
    method @Deprecated public static void onPopulateAccessibilityEvent(android.view.View!, android.view.accessibility.AccessibilityEvent!);
    method public static boolean performAccessibilityAction(android.view.View, int, android.os.Bundle!);
    method public static void postInvalidateOnAnimation(android.view.View);
    method public static void postInvalidateOnAnimation(android.view.View, int, int, int, int);
    method public static void postOnAnimation(android.view.View, Runnable!);
    method public static void postOnAnimationDelayed(android.view.View, Runnable!, long);
    method public static void removeAccessibilityAction(android.view.View, int);
    method public static void removeOnUnhandledKeyEventListener(android.view.View, androidx.core.view.ViewCompat.OnUnhandledKeyEventListenerCompat);
    method public static void replaceAccessibilityAction(android.view.View, androidx.core.view.accessibility.AccessibilityNodeInfoCompat.AccessibilityActionCompat, CharSequence?, androidx.core.view.accessibility.AccessibilityViewCommand?);
    method public static void requestApplyInsets(android.view.View);
    method public static <T extends android.view.View> T requireViewById(android.view.View, @IdRes int);
    method @Deprecated public static int resolveSizeAndState(int, int, int);
    method public static boolean restoreDefaultFocus(android.view.View);
    method public static void saveAttributeDataForStyleable(android.view.View, android.content.Context, int[], android.util.AttributeSet?, android.content.res.TypedArray, int, int);
    method public static void setAccessibilityDelegate(android.view.View, androidx.core.view.AccessibilityDelegateCompat!);
    method @UiThread public static void setAccessibilityHeading(android.view.View!, boolean);
    method public static void setAccessibilityLiveRegion(android.view.View, int);
    method @UiThread public static void setAccessibilityPaneTitle(android.view.View!, CharSequence!);
    method @Deprecated public static void setActivated(android.view.View!, boolean);
    method @Deprecated public static void setAlpha(android.view.View!, @FloatRange(from=0.0, to=1.0) float);
    method public static void setAutofillHints(android.view.View, java.lang.String!...);
    method public static void setBackground(android.view.View, android.graphics.drawable.Drawable?);
    method public static void setBackgroundTintList(android.view.View, android.content.res.ColorStateList!);
    method public static void setBackgroundTintMode(android.view.View, android.graphics.PorterDuff.Mode!);
    method @Deprecated public static void setChildrenDrawingOrderEnabled(android.view.ViewGroup!, boolean);
    method public static void setClipBounds(android.view.View, android.graphics.Rect!);
    method public static void setElevation(android.view.View, float);
    method @Deprecated public static void setFitsSystemWindows(android.view.View!, boolean);
    method public static void setFocusedByDefault(android.view.View, boolean);
    method public static void setHasTransientState(android.view.View, boolean);
    method public static void setImportantForAccessibility(android.view.View, int);
    method public static void setImportantForAutofill(android.view.View, int);
    method public static void setKeyboardNavigationCluster(android.view.View, boolean);
    method public static void setLabelFor(android.view.View, @IdRes int);
    method public static void setLayerPaint(android.view.View, android.graphics.Paint!);
    method @Deprecated public static void setLayerType(android.view.View!, int, android.graphics.Paint!);
    method public static void setLayoutDirection(android.view.View, int);
    method public static void setNestedScrollingEnabled(android.view.View, boolean);
    method public static void setNextClusterForwardId(android.view.View, int);
    method public static void setOnApplyWindowInsetsListener(android.view.View, androidx.core.view.OnApplyWindowInsetsListener?);
    method @Deprecated public static void setOverScrollMode(android.view.View!, int);
    method public static void setPaddingRelative(android.view.View, @Px int, @Px int, @Px int, @Px int);
    method @Deprecated public static void setPivotX(android.view.View!, float);
    method @Deprecated public static void setPivotY(android.view.View!, float);
    method public static void setPointerIcon(android.view.View, androidx.core.view.PointerIconCompat!);
    method @Deprecated public static void setRotation(android.view.View!, float);
    method @Deprecated public static void setRotationX(android.view.View!, float);
    method @Deprecated public static void setRotationY(android.view.View!, float);
    method @Deprecated public static void setSaveFromParentEnabled(android.view.View!, boolean);
    method @Deprecated public static void setScaleX(android.view.View!, float);
    method @Deprecated public static void setScaleY(android.view.View!, float);
    method @UiThread public static void setScreenReaderFocusable(android.view.View!, boolean);
    method public static void setScrollIndicators(android.view.View, int);
    method public static void setScrollIndicators(android.view.View, int, int);
    method @UiThread public static void setStateDescription(android.view.View, CharSequence?);
    method public static void setSystemGestureExclusionRects(android.view.View, java.util.List<android.graphics.Rect!>);
    method public static void setTooltipText(android.view.View, CharSequence?);
    method public static void setTransitionName(android.view.View, String!);
    method @Deprecated public static void setTranslationX(android.view.View!, float);
    method @Deprecated public static void setTranslationY(android.view.View!, float);
    method public static void setTranslationZ(android.view.View, float);
    method @Deprecated public static void setX(android.view.View!, float);
    method @Deprecated public static void setY(android.view.View!, float);
    method public static void setZ(android.view.View, float);
    method public static boolean startDragAndDrop(android.view.View, android.content.ClipData!, android.view.View.DragShadowBuilder!, Object!, int);
    method public static boolean startNestedScroll(android.view.View, int);
    method public static boolean startNestedScroll(android.view.View, int, int);
    method public static void stopNestedScroll(android.view.View);
    method public static void stopNestedScroll(android.view.View, int);
    method public static void updateDragShadow(android.view.View, android.view.View.DragShadowBuilder!);
    field public static final int ACCESSIBILITY_LIVE_REGION_ASSERTIVE = 2; // 0x2
    field public static final int ACCESSIBILITY_LIVE_REGION_NONE = 0; // 0x0
    field public static final int ACCESSIBILITY_LIVE_REGION_POLITE = 1; // 0x1
    field public static final int IMPORTANT_FOR_ACCESSIBILITY_AUTO = 0; // 0x0
    field public static final int IMPORTANT_FOR_ACCESSIBILITY_NO = 2; // 0x2
    field public static final int IMPORTANT_FOR_ACCESSIBILITY_NO_HIDE_DESCENDANTS = 4; // 0x4
    field public static final int IMPORTANT_FOR_ACCESSIBILITY_YES = 1; // 0x1
    field @Deprecated public static final int LAYER_TYPE_HARDWARE = 2; // 0x2
    field @Deprecated public static final int LAYER_TYPE_NONE = 0; // 0x0
    field @Deprecated public static final int LAYER_TYPE_SOFTWARE = 1; // 0x1
    field public static final int LAYOUT_DIRECTION_INHERIT = 2; // 0x2
    field public static final int LAYOUT_DIRECTION_LOCALE = 3; // 0x3
    field public static final int LAYOUT_DIRECTION_LTR = 0; // 0x0
    field public static final int LAYOUT_DIRECTION_RTL = 1; // 0x1
    field @Deprecated public static final int MEASURED_HEIGHT_STATE_SHIFT = 16; // 0x10
    field @Deprecated public static final int MEASURED_SIZE_MASK = 16777215; // 0xffffff
    field @Deprecated public static final int MEASURED_STATE_MASK = -16777216; // 0xff000000
    field @Deprecated public static final int MEASURED_STATE_TOO_SMALL = 16777216; // 0x1000000
    field @Deprecated public static final int OVER_SCROLL_ALWAYS = 0; // 0x0
    field @Deprecated public static final int OVER_SCROLL_IF_CONTENT_SCROLLS = 1; // 0x1
    field @Deprecated public static final int OVER_SCROLL_NEVER = 2; // 0x2
    field public static final int SCROLL_AXIS_HORIZONTAL = 1; // 0x1
    field public static final int SCROLL_AXIS_NONE = 0; // 0x0
    field public static final int SCROLL_AXIS_VERTICAL = 2; // 0x2
    field public static final int SCROLL_INDICATOR_BOTTOM = 2; // 0x2
    field public static final int SCROLL_INDICATOR_END = 32; // 0x20
    field public static final int SCROLL_INDICATOR_LEFT = 4; // 0x4
    field public static final int SCROLL_INDICATOR_RIGHT = 8; // 0x8
    field public static final int SCROLL_INDICATOR_START = 16; // 0x10
    field public static final int SCROLL_INDICATOR_TOP = 1; // 0x1
    field public static final int TYPE_NON_TOUCH = 1; // 0x1
    field public static final int TYPE_TOUCH = 0; // 0x0
  }

  public static interface ViewCompat.OnUnhandledKeyEventListenerCompat {
    method public boolean onUnhandledKeyEvent(android.view.View!, android.view.KeyEvent!);
  }

  public final class ViewConfigurationCompat {
    method public static float getScaledHorizontalScrollFactor(android.view.ViewConfiguration, android.content.Context);
    method public static int getScaledHoverSlop(android.view.ViewConfiguration!);
    method @Deprecated public static int getScaledPagingTouchSlop(android.view.ViewConfiguration!);
    method public static float getScaledVerticalScrollFactor(android.view.ViewConfiguration, android.content.Context);
    method @Deprecated public static boolean hasPermanentMenuKey(android.view.ViewConfiguration!);
    method public static boolean shouldShowMenuShortcutsWhenKeyboardPresent(android.view.ViewConfiguration!, android.content.Context);
  }

  public final class ViewGroupCompat {
    method public static int getLayoutMode(android.view.ViewGroup);
    method public static int getNestedScrollAxes(android.view.ViewGroup);
    method public static boolean isTransitionGroup(android.view.ViewGroup);
    method @Deprecated public static boolean onRequestSendAccessibilityEvent(android.view.ViewGroup!, android.view.View!, android.view.accessibility.AccessibilityEvent!);
    method public static void setLayoutMode(android.view.ViewGroup, int);
    method @Deprecated public static void setMotionEventSplittingEnabled(android.view.ViewGroup!, boolean);
    method public static void setTransitionGroup(android.view.ViewGroup, boolean);
    field public static final int LAYOUT_MODE_CLIP_BOUNDS = 0; // 0x0
    field public static final int LAYOUT_MODE_OPTICAL_BOUNDS = 1; // 0x1
  }

  public final class ViewParentCompat {
    method public static void notifySubtreeAccessibilityStateChanged(android.view.ViewParent!, android.view.View!, android.view.View!, int);
    method public static boolean onNestedFling(android.view.ViewParent!, android.view.View!, float, float, boolean);
    method public static boolean onNestedPreFling(android.view.ViewParent!, android.view.View!, float, float);
    method public static void onNestedPreScroll(android.view.ViewParent!, android.view.View!, int, int, int[]!);
    method public static void onNestedPreScroll(android.view.ViewParent!, android.view.View!, int, int, int[]!, int);
    method public static void onNestedScroll(android.view.ViewParent!, android.view.View!, int, int, int, int);
    method public static void onNestedScroll(android.view.ViewParent!, android.view.View!, int, int, int, int, int);
    method public static void onNestedScroll(android.view.ViewParent!, android.view.View!, int, int, int, int, int, int[]);
    method public static void onNestedScrollAccepted(android.view.ViewParent!, android.view.View!, android.view.View!, int);
    method public static void onNestedScrollAccepted(android.view.ViewParent!, android.view.View!, android.view.View!, int, int);
    method public static boolean onStartNestedScroll(android.view.ViewParent!, android.view.View!, android.view.View!, int);
    method public static boolean onStartNestedScroll(android.view.ViewParent!, android.view.View!, android.view.View!, int, int);
    method public static void onStopNestedScroll(android.view.ViewParent!, android.view.View!);
    method public static void onStopNestedScroll(android.view.ViewParent!, android.view.View!, int);
    method @Deprecated public static boolean requestSendAccessibilityEvent(android.view.ViewParent!, android.view.View!, android.view.accessibility.AccessibilityEvent!);
  }

  public final class ViewPropertyAnimatorCompat {
    method public androidx.core.view.ViewPropertyAnimatorCompat! alpha(float);
    method public androidx.core.view.ViewPropertyAnimatorCompat! alphaBy(float);
    method public void cancel();
    method public long getDuration();
    method public android.view.animation.Interpolator! getInterpolator();
    method public long getStartDelay();
    method public androidx.core.view.ViewPropertyAnimatorCompat! rotation(float);
    method public androidx.core.view.ViewPropertyAnimatorCompat! rotationBy(float);
    method public androidx.core.view.ViewPropertyAnimatorCompat! rotationX(float);
    method public androidx.core.view.ViewPropertyAnimatorCompat! rotationXBy(float);
    method public androidx.core.view.ViewPropertyAnimatorCompat! rotationY(float);
    method public androidx.core.view.ViewPropertyAnimatorCompat! rotationYBy(float);
    method public androidx.core.view.ViewPropertyAnimatorCompat! scaleX(float);
    method public androidx.core.view.ViewPropertyAnimatorCompat! scaleXBy(float);
    method public androidx.core.view.ViewPropertyAnimatorCompat! scaleY(float);
    method public androidx.core.view.ViewPropertyAnimatorCompat! scaleYBy(float);
    method public androidx.core.view.ViewPropertyAnimatorCompat! setDuration(long);
    method public androidx.core.view.ViewPropertyAnimatorCompat! setInterpolator(android.view.animation.Interpolator!);
    method public androidx.core.view.ViewPropertyAnimatorCompat! setListener(androidx.core.view.ViewPropertyAnimatorListener!);
    method public androidx.core.view.ViewPropertyAnimatorCompat! setStartDelay(long);
    method public androidx.core.view.ViewPropertyAnimatorCompat! setUpdateListener(androidx.core.view.ViewPropertyAnimatorUpdateListener!);
    method public void start();
    method public androidx.core.view.ViewPropertyAnimatorCompat! translationX(float);
    method public androidx.core.view.ViewPropertyAnimatorCompat! translationXBy(float);
    method public androidx.core.view.ViewPropertyAnimatorCompat! translationY(float);
    method public androidx.core.view.ViewPropertyAnimatorCompat! translationYBy(float);
    method public androidx.core.view.ViewPropertyAnimatorCompat! translationZ(float);
    method public androidx.core.view.ViewPropertyAnimatorCompat! translationZBy(float);
    method public androidx.core.view.ViewPropertyAnimatorCompat! withEndAction(Runnable!);
    method public androidx.core.view.ViewPropertyAnimatorCompat! withLayer();
    method public androidx.core.view.ViewPropertyAnimatorCompat! withStartAction(Runnable!);
    method public androidx.core.view.ViewPropertyAnimatorCompat! x(float);
    method public androidx.core.view.ViewPropertyAnimatorCompat! xBy(float);
    method public androidx.core.view.ViewPropertyAnimatorCompat! y(float);
    method public androidx.core.view.ViewPropertyAnimatorCompat! yBy(float);
    method public androidx.core.view.ViewPropertyAnimatorCompat! z(float);
    method public androidx.core.view.ViewPropertyAnimatorCompat! zBy(float);
  }

  public interface ViewPropertyAnimatorListener {
    method public void onAnimationCancel(android.view.View!);
    method public void onAnimationEnd(android.view.View!);
    method public void onAnimationStart(android.view.View!);
  }

  public class ViewPropertyAnimatorListenerAdapter implements androidx.core.view.ViewPropertyAnimatorListener {
    ctor public ViewPropertyAnimatorListenerAdapter();
    method public void onAnimationCancel(android.view.View!);
    method public void onAnimationEnd(android.view.View!);
    method public void onAnimationStart(android.view.View!);
  }

  public interface ViewPropertyAnimatorUpdateListener {
    method public void onAnimationUpdate(android.view.View!);
  }

  public final class WindowCompat {
    method public static <T extends android.view.View> T requireViewById(android.view.Window, @IdRes int);
    field public static final int FEATURE_ACTION_BAR = 8; // 0x8
    field public static final int FEATURE_ACTION_BAR_OVERLAY = 9; // 0x9
    field public static final int FEATURE_ACTION_MODE_OVERLAY = 10; // 0xa
  }

  public class WindowInsetsCompat {
    ctor public WindowInsetsCompat(androidx.core.view.WindowInsetsCompat?);
    method public androidx.core.view.WindowInsetsCompat consumeDisplayCutout();
    method public androidx.core.view.WindowInsetsCompat consumeStableInsets();
    method public androidx.core.view.WindowInsetsCompat consumeSystemWindowInsets();
    method public androidx.core.view.DisplayCutoutCompat? getDisplayCutout();
    method public androidx.core.graphics.Insets getMandatorySystemGestureInsets();
    method public int getStableInsetBottom();
    method public int getStableInsetLeft();
    method public int getStableInsetRight();
    method public int getStableInsetTop();
    method public androidx.core.graphics.Insets getStableInsets();
    method public androidx.core.graphics.Insets getSystemGestureInsets();
    method public int getSystemWindowInsetBottom();
    method public int getSystemWindowInsetLeft();
    method public int getSystemWindowInsetRight();
    method public int getSystemWindowInsetTop();
    method public androidx.core.graphics.Insets getSystemWindowInsets();
    method public androidx.core.graphics.Insets getTappableElementInsets();
    method public boolean hasInsets();
    method public boolean hasStableInsets();
    method public boolean hasSystemWindowInsets();
    method public androidx.core.view.WindowInsetsCompat inset(androidx.core.graphics.Insets);
    method public androidx.core.view.WindowInsetsCompat inset(@IntRange(from=0) int, @IntRange(from=0) int, @IntRange(from=0) int, @IntRange(from=0) int);
    method public boolean isConsumed();
    method public boolean isRound();
    method @Deprecated public androidx.core.view.WindowInsetsCompat replaceSystemWindowInsets(int, int, int, int);
    method @Deprecated public androidx.core.view.WindowInsetsCompat replaceSystemWindowInsets(android.graphics.Rect);
    method @RequiresApi(20) public android.view.WindowInsets? toWindowInsets();
    method @RequiresApi(20) public static androidx.core.view.WindowInsetsCompat toWindowInsetsCompat(android.view.WindowInsets);
  }

  public static final class WindowInsetsCompat.Builder {
    ctor public WindowInsetsCompat.Builder();
    ctor public WindowInsetsCompat.Builder(androidx.core.view.WindowInsetsCompat);
    method public androidx.core.view.WindowInsetsCompat build();
    method public androidx.core.view.WindowInsetsCompat.Builder setDisplayCutout(androidx.core.view.DisplayCutoutCompat?);
    method public androidx.core.view.WindowInsetsCompat.Builder setMandatorySystemGestureInsets(androidx.core.graphics.Insets);
    method public androidx.core.view.WindowInsetsCompat.Builder setStableInsets(androidx.core.graphics.Insets);
    method public androidx.core.view.WindowInsetsCompat.Builder setSystemGestureInsets(androidx.core.graphics.Insets);
    method public androidx.core.view.WindowInsetsCompat.Builder setSystemWindowInsets(androidx.core.graphics.Insets);
    method public androidx.core.view.WindowInsetsCompat.Builder setTappableElementInsets(androidx.core.graphics.Insets);
  }

}

package androidx.core.view.accessibility {

  public final class AccessibilityClickableSpanCompat extends android.text.style.ClickableSpan {
    method public void onClick(android.view.View);
  }

  public final class AccessibilityEventCompat {
    method @Deprecated public static void appendRecord(android.view.accessibility.AccessibilityEvent!, androidx.core.view.accessibility.AccessibilityRecordCompat!);
    method @Deprecated public static androidx.core.view.accessibility.AccessibilityRecordCompat! asRecord(android.view.accessibility.AccessibilityEvent!);
    method public static int getAction(android.view.accessibility.AccessibilityEvent!);
    method public static int getContentChangeTypes(android.view.accessibility.AccessibilityEvent!);
    method public static int getMovementGranularity(android.view.accessibility.AccessibilityEvent!);
    method @Deprecated public static androidx.core.view.accessibility.AccessibilityRecordCompat! getRecord(android.view.accessibility.AccessibilityEvent!, int);
    method @Deprecated public static int getRecordCount(android.view.accessibility.AccessibilityEvent!);
    method public static void setAction(android.view.accessibility.AccessibilityEvent!, int);
    method public static void setContentChangeTypes(android.view.accessibility.AccessibilityEvent!, int);
    method public static void setMovementGranularity(android.view.accessibility.AccessibilityEvent!, int);
    field public static final int CONTENT_CHANGE_TYPE_CONTENT_DESCRIPTION = 4; // 0x4
    field public static final int CONTENT_CHANGE_TYPE_PANE_APPEARED = 16; // 0x10
    field public static final int CONTENT_CHANGE_TYPE_PANE_DISAPPEARED = 32; // 0x20
    field public static final int CONTENT_CHANGE_TYPE_PANE_TITLE = 8; // 0x8
    field public static final int CONTENT_CHANGE_TYPE_STATE_DESCRIPTION = 64; // 0x40
    field public static final int CONTENT_CHANGE_TYPE_SUBTREE = 1; // 0x1
    field public static final int CONTENT_CHANGE_TYPE_TEXT = 2; // 0x2
    field public static final int CONTENT_CHANGE_TYPE_UNDEFINED = 0; // 0x0
    field public static final int TYPES_ALL_MASK = -1; // 0xffffffff
    field public static final int TYPE_ANNOUNCEMENT = 16384; // 0x4000
    field public static final int TYPE_ASSIST_READING_CONTEXT = 16777216; // 0x1000000
    field public static final int TYPE_GESTURE_DETECTION_END = 524288; // 0x80000
    field public static final int TYPE_GESTURE_DETECTION_START = 262144; // 0x40000
    field @Deprecated public static final int TYPE_TOUCH_EXPLORATION_GESTURE_END = 1024; // 0x400
    field @Deprecated public static final int TYPE_TOUCH_EXPLORATION_GESTURE_START = 512; // 0x200
    field public static final int TYPE_TOUCH_INTERACTION_END = 2097152; // 0x200000
    field public static final int TYPE_TOUCH_INTERACTION_START = 1048576; // 0x100000
    field public static final int TYPE_VIEW_ACCESSIBILITY_FOCUSED = 32768; // 0x8000
    field public static final int TYPE_VIEW_ACCESSIBILITY_FOCUS_CLEARED = 65536; // 0x10000
    field public static final int TYPE_VIEW_CONTEXT_CLICKED = 8388608; // 0x800000
    field @Deprecated public static final int TYPE_VIEW_HOVER_ENTER = 128; // 0x80
    field @Deprecated public static final int TYPE_VIEW_HOVER_EXIT = 256; // 0x100
    field @Deprecated public static final int TYPE_VIEW_SCROLLED = 4096; // 0x1000
    field @Deprecated public static final int TYPE_VIEW_TEXT_SELECTION_CHANGED = 8192; // 0x2000
    field public static final int TYPE_VIEW_TEXT_TRAVERSED_AT_MOVEMENT_GRANULARITY = 131072; // 0x20000
    field public static final int TYPE_WINDOWS_CHANGED = 4194304; // 0x400000
    field @Deprecated public static final int TYPE_WINDOW_CONTENT_CHANGED = 2048; // 0x800
  }

  public final class AccessibilityManagerCompat {
    method @Deprecated public static boolean addAccessibilityStateChangeListener(android.view.accessibility.AccessibilityManager!, androidx.core.view.accessibility.AccessibilityManagerCompat.AccessibilityStateChangeListener!);
    method public static boolean addTouchExplorationStateChangeListener(android.view.accessibility.AccessibilityManager!, androidx.core.view.accessibility.AccessibilityManagerCompat.TouchExplorationStateChangeListener!);
    method @Deprecated public static java.util.List<android.accessibilityservice.AccessibilityServiceInfo!>! getEnabledAccessibilityServiceList(android.view.accessibility.AccessibilityManager!, int);
    method @Deprecated public static java.util.List<android.accessibilityservice.AccessibilityServiceInfo!>! getInstalledAccessibilityServiceList(android.view.accessibility.AccessibilityManager!);
    method @Deprecated public static boolean isTouchExplorationEnabled(android.view.accessibility.AccessibilityManager!);
    method @Deprecated public static boolean removeAccessibilityStateChangeListener(android.view.accessibility.AccessibilityManager!, androidx.core.view.accessibility.AccessibilityManagerCompat.AccessibilityStateChangeListener!);
    method public static boolean removeTouchExplorationStateChangeListener(android.view.accessibility.AccessibilityManager!, androidx.core.view.accessibility.AccessibilityManagerCompat.TouchExplorationStateChangeListener!);
  }

  @Deprecated public static interface AccessibilityManagerCompat.AccessibilityStateChangeListener {
    method @Deprecated public void onAccessibilityStateChanged(boolean);
  }

  @Deprecated public abstract static class AccessibilityManagerCompat.AccessibilityStateChangeListenerCompat implements androidx.core.view.accessibility.AccessibilityManagerCompat.AccessibilityStateChangeListener {
    ctor @Deprecated public AccessibilityManagerCompat.AccessibilityStateChangeListenerCompat();
  }

  public static interface AccessibilityManagerCompat.TouchExplorationStateChangeListener {
    method public void onTouchExplorationStateChanged(boolean);
  }

  public class AccessibilityNodeInfoCompat {
    ctor @Deprecated public AccessibilityNodeInfoCompat(Object!);
    method public void addAction(int);
    method public void addAction(androidx.core.view.accessibility.AccessibilityNodeInfoCompat.AccessibilityActionCompat!);
    method public void addChild(android.view.View!);
    method public void addChild(android.view.View!, int);
    method public boolean canOpenPopup();
    method public java.util.List<androidx.core.view.accessibility.AccessibilityNodeInfoCompat!>! findAccessibilityNodeInfosByText(String!);
    method public java.util.List<androidx.core.view.accessibility.AccessibilityNodeInfoCompat!>! findAccessibilityNodeInfosByViewId(String!);
    method public androidx.core.view.accessibility.AccessibilityNodeInfoCompat! findFocus(int);
    method public androidx.core.view.accessibility.AccessibilityNodeInfoCompat! focusSearch(int);
    method public java.util.List<androidx.core.view.accessibility.AccessibilityNodeInfoCompat.AccessibilityActionCompat!>! getActionList();
    method public int getActions();
    method @Deprecated public void getBoundsInParent(android.graphics.Rect!);
    method public void getBoundsInScreen(android.graphics.Rect!);
    method public androidx.core.view.accessibility.AccessibilityNodeInfoCompat! getChild(int);
    method public int getChildCount();
    method public CharSequence! getClassName();
    method public androidx.core.view.accessibility.AccessibilityNodeInfoCompat.CollectionInfoCompat! getCollectionInfo();
    method public androidx.core.view.accessibility.AccessibilityNodeInfoCompat.CollectionItemInfoCompat! getCollectionItemInfo();
    method public CharSequence! getContentDescription();
    method public int getDrawingOrder();
    method public CharSequence! getError();
    method public android.os.Bundle! getExtras();
    method public CharSequence? getHintText();
    method @Deprecated public Object! getInfo();
    method public int getInputType();
    method public androidx.core.view.accessibility.AccessibilityNodeInfoCompat! getLabelFor();
    method public androidx.core.view.accessibility.AccessibilityNodeInfoCompat! getLabeledBy();
    method public int getLiveRegion();
    method public int getMaxTextLength();
    method public int getMovementGranularities();
    method public CharSequence! getPackageName();
    method public CharSequence? getPaneTitle();
    method public androidx.core.view.accessibility.AccessibilityNodeInfoCompat! getParent();
    method public androidx.core.view.accessibility.AccessibilityNodeInfoCompat.RangeInfoCompat! getRangeInfo();
    method public CharSequence? getRoleDescription();
    method public CharSequence? getStateDescription();
    method public CharSequence! getText();
    method public int getTextSelectionEnd();
    method public int getTextSelectionStart();
    method public CharSequence? getTooltipText();
    method public androidx.core.view.accessibility.AccessibilityNodeInfoCompat.TouchDelegateInfoCompat? getTouchDelegateInfo();
    method public androidx.core.view.accessibility.AccessibilityNodeInfoCompat! getTraversalAfter();
    method public androidx.core.view.accessibility.AccessibilityNodeInfoCompat! getTraversalBefore();
    method public String! getViewIdResourceName();
    method public androidx.core.view.accessibility.AccessibilityWindowInfoCompat! getWindow();
    method public int getWindowId();
    method public boolean isAccessibilityFocused();
    method public boolean isCheckable();
    method public boolean isChecked();
    method public boolean isClickable();
    method public boolean isContentInvalid();
    method public boolean isContextClickable();
    method public boolean isDismissable();
    method public boolean isEditable();
    method public boolean isEnabled();
    method public boolean isFocusable();
    method public boolean isFocused();
    method public boolean isHeading();
    method public boolean isImportantForAccessibility();
    method public boolean isLongClickable();
    method public boolean isMultiLine();
    method public boolean isPassword();
    method public boolean isScreenReaderFocusable();
    method public boolean isScrollable();
    method public boolean isSelected();
    method public boolean isShowingHintText();
    method public boolean isTextEntryKey();
    method public boolean isVisibleToUser();
    method public static androidx.core.view.accessibility.AccessibilityNodeInfoCompat! obtain(android.view.View!);
    method public static androidx.core.view.accessibility.AccessibilityNodeInfoCompat! obtain(android.view.View!, int);
    method public static androidx.core.view.accessibility.AccessibilityNodeInfoCompat! obtain();
    method public static androidx.core.view.accessibility.AccessibilityNodeInfoCompat! obtain(androidx.core.view.accessibility.AccessibilityNodeInfoCompat!);
    method public boolean performAction(int);
    method public boolean performAction(int, android.os.Bundle!);
    method public void recycle();
    method public boolean refresh();
    method public boolean removeAction(androidx.core.view.accessibility.AccessibilityNodeInfoCompat.AccessibilityActionCompat!);
    method public boolean removeChild(android.view.View!);
    method public boolean removeChild(android.view.View!, int);
    method public void setAccessibilityFocused(boolean);
    method @Deprecated public void setBoundsInParent(android.graphics.Rect!);
    method public void setBoundsInScreen(android.graphics.Rect!);
    method public void setCanOpenPopup(boolean);
    method public void setCheckable(boolean);
    method public void setChecked(boolean);
    method public void setClassName(CharSequence!);
    method public void setClickable(boolean);
    method public void setCollectionInfo(Object!);
    method public void setCollectionItemInfo(Object!);
    method public void setContentDescription(CharSequence!);
    method public void setContentInvalid(boolean);
    method public void setContextClickable(boolean);
    method public void setDismissable(boolean);
    method public void setDrawingOrder(int);
    method public void setEditable(boolean);
    method public void setEnabled(boolean);
    method public void setError(CharSequence!);
    method public void setFocusable(boolean);
    method public void setFocused(boolean);
    method public void setHeading(boolean);
    method public void setHintText(CharSequence?);
    method public void setImportantForAccessibility(boolean);
    method public void setInputType(int);
    method public void setLabelFor(android.view.View!);
    method public void setLabelFor(android.view.View!, int);
    method public void setLabeledBy(android.view.View!);
    method public void setLabeledBy(android.view.View!, int);
    method public void setLiveRegion(int);
    method public void setLongClickable(boolean);
    method public void setMaxTextLength(int);
    method public void setMovementGranularities(int);
    method public void setMultiLine(boolean);
    method public void setPackageName(CharSequence!);
    method public void setPaneTitle(CharSequence?);
    method public void setParent(android.view.View!);
    method public void setParent(android.view.View!, int);
    method public void setPassword(boolean);
    method public void setRangeInfo(androidx.core.view.accessibility.AccessibilityNodeInfoCompat.RangeInfoCompat!);
    method public void setRoleDescription(CharSequence?);
    method public void setScreenReaderFocusable(boolean);
    method public void setScrollable(boolean);
    method public void setSelected(boolean);
    method public void setShowingHintText(boolean);
    method public void setSource(android.view.View!);
    method public void setSource(android.view.View!, int);
    method public void setStateDescription(CharSequence?);
    method public void setText(CharSequence!);
    method public void setTextEntryKey(boolean);
    method public void setTextSelection(int, int);
    method public void setTooltipText(CharSequence?);
    method public void setTouchDelegateInfo(androidx.core.view.accessibility.AccessibilityNodeInfoCompat.TouchDelegateInfoCompat);
    method public void setTraversalAfter(android.view.View!);
    method public void setTraversalAfter(android.view.View!, int);
    method public void setTraversalBefore(android.view.View!);
    method public void setTraversalBefore(android.view.View!, int);
    method public void setViewIdResourceName(String!);
    method public void setVisibleToUser(boolean);
    method public android.view.accessibility.AccessibilityNodeInfo! unwrap();
    method public static androidx.core.view.accessibility.AccessibilityNodeInfoCompat! wrap(android.view.accessibility.AccessibilityNodeInfo);
    field public static final int ACTION_ACCESSIBILITY_FOCUS = 64; // 0x40
    field public static final String ACTION_ARGUMENT_COLUMN_INT = "android.view.accessibility.action.ARGUMENT_COLUMN_INT";
    field public static final String ACTION_ARGUMENT_EXTEND_SELECTION_BOOLEAN = "ACTION_ARGUMENT_EXTEND_SELECTION_BOOLEAN";
    field public static final String ACTION_ARGUMENT_HTML_ELEMENT_STRING = "ACTION_ARGUMENT_HTML_ELEMENT_STRING";
    field public static final String ACTION_ARGUMENT_MOVEMENT_GRANULARITY_INT = "ACTION_ARGUMENT_MOVEMENT_GRANULARITY_INT";
    field public static final String ACTION_ARGUMENT_MOVE_WINDOW_X = "ACTION_ARGUMENT_MOVE_WINDOW_X";
    field public static final String ACTION_ARGUMENT_MOVE_WINDOW_Y = "ACTION_ARGUMENT_MOVE_WINDOW_Y";
    field public static final String ACTION_ARGUMENT_PRESS_AND_HOLD_DURATION_MILLIS_INT = "android.view.accessibility.action.ARGUMENT_PRESS_AND_HOLD_DURATION_MILLIS_INT";
    field public static final String ACTION_ARGUMENT_PROGRESS_VALUE = "android.view.accessibility.action.ARGUMENT_PROGRESS_VALUE";
    field public static final String ACTION_ARGUMENT_ROW_INT = "android.view.accessibility.action.ARGUMENT_ROW_INT";
    field public static final String ACTION_ARGUMENT_SELECTION_END_INT = "ACTION_ARGUMENT_SELECTION_END_INT";
    field public static final String ACTION_ARGUMENT_SELECTION_START_INT = "ACTION_ARGUMENT_SELECTION_START_INT";
    field public static final String ACTION_ARGUMENT_SET_TEXT_CHARSEQUENCE = "ACTION_ARGUMENT_SET_TEXT_CHARSEQUENCE";
    field public static final int ACTION_CLEAR_ACCESSIBILITY_FOCUS = 128; // 0x80
    field public static final int ACTION_CLEAR_FOCUS = 2; // 0x2
    field public static final int ACTION_CLEAR_SELECTION = 8; // 0x8
    field public static final int ACTION_CLICK = 16; // 0x10
    field public static final int ACTION_COLLAPSE = 524288; // 0x80000
    field public static final int ACTION_COPY = 16384; // 0x4000
    field public static final int ACTION_CUT = 65536; // 0x10000
    field public static final int ACTION_DISMISS = 1048576; // 0x100000
    field public static final int ACTION_EXPAND = 262144; // 0x40000
    field public static final int ACTION_FOCUS = 1; // 0x1
    field public static final int ACTION_LONG_CLICK = 32; // 0x20
    field public static final int ACTION_NEXT_AT_MOVEMENT_GRANULARITY = 256; // 0x100
    field public static final int ACTION_NEXT_HTML_ELEMENT = 1024; // 0x400
    field public static final int ACTION_PASTE = 32768; // 0x8000
    field public static final int ACTION_PREVIOUS_AT_MOVEMENT_GRANULARITY = 512; // 0x200
    field public static final int ACTION_PREVIOUS_HTML_ELEMENT = 2048; // 0x800
    field public static final int ACTION_SCROLL_BACKWARD = 8192; // 0x2000
    field public static final int ACTION_SCROLL_FORWARD = 4096; // 0x1000
    field public static final int ACTION_SELECT = 4; // 0x4
    field public static final int ACTION_SET_SELECTION = 131072; // 0x20000
    field public static final int ACTION_SET_TEXT = 2097152; // 0x200000
    field public static final int FOCUS_ACCESSIBILITY = 2; // 0x2
    field public static final int FOCUS_INPUT = 1; // 0x1
    field public static final int MOVEMENT_GRANULARITY_CHARACTER = 1; // 0x1
    field public static final int MOVEMENT_GRANULARITY_LINE = 4; // 0x4
    field public static final int MOVEMENT_GRANULARITY_PAGE = 16; // 0x10
    field public static final int MOVEMENT_GRANULARITY_PARAGRAPH = 8; // 0x8
    field public static final int MOVEMENT_GRANULARITY_WORD = 2; // 0x2
  }

  public static class AccessibilityNodeInfoCompat.AccessibilityActionCompat {
    ctor public AccessibilityNodeInfoCompat.AccessibilityActionCompat(int, CharSequence!);
    method public int getId();
    method public CharSequence! getLabel();
    field public static final androidx.core.view.accessibility.AccessibilityNodeInfoCompat.AccessibilityActionCompat! ACTION_ACCESSIBILITY_FOCUS;
    field public static final androidx.core.view.accessibility.AccessibilityNodeInfoCompat.AccessibilityActionCompat! ACTION_CLEAR_ACCESSIBILITY_FOCUS;
    field public static final androidx.core.view.accessibility.AccessibilityNodeInfoCompat.AccessibilityActionCompat! ACTION_CLEAR_FOCUS;
    field public static final androidx.core.view.accessibility.AccessibilityNodeInfoCompat.AccessibilityActionCompat! ACTION_CLEAR_SELECTION;
    field public static final androidx.core.view.accessibility.AccessibilityNodeInfoCompat.AccessibilityActionCompat! ACTION_CLICK;
    field public static final androidx.core.view.accessibility.AccessibilityNodeInfoCompat.AccessibilityActionCompat! ACTION_COLLAPSE;
    field public static final androidx.core.view.accessibility.AccessibilityNodeInfoCompat.AccessibilityActionCompat! ACTION_CONTEXT_CLICK;
    field public static final androidx.core.view.accessibility.AccessibilityNodeInfoCompat.AccessibilityActionCompat! ACTION_COPY;
    field public static final androidx.core.view.accessibility.AccessibilityNodeInfoCompat.AccessibilityActionCompat! ACTION_CUT;
    field public static final androidx.core.view.accessibility.AccessibilityNodeInfoCompat.AccessibilityActionCompat! ACTION_DISMISS;
    field public static final androidx.core.view.accessibility.AccessibilityNodeInfoCompat.AccessibilityActionCompat! ACTION_EXPAND;
    field public static final androidx.core.view.accessibility.AccessibilityNodeInfoCompat.AccessibilityActionCompat! ACTION_FOCUS;
    field public static final androidx.core.view.accessibility.AccessibilityNodeInfoCompat.AccessibilityActionCompat! ACTION_HIDE_TOOLTIP;
    field public static final androidx.core.view.accessibility.AccessibilityNodeInfoCompat.AccessibilityActionCompat! ACTION_LONG_CLICK;
    field public static final androidx.core.view.accessibility.AccessibilityNodeInfoCompat.AccessibilityActionCompat! ACTION_MOVE_WINDOW;
    field public static final androidx.core.view.accessibility.AccessibilityNodeInfoCompat.AccessibilityActionCompat! ACTION_NEXT_AT_MOVEMENT_GRANULARITY;
    field public static final androidx.core.view.accessibility.AccessibilityNodeInfoCompat.AccessibilityActionCompat! ACTION_NEXT_HTML_ELEMENT;
    field public static final androidx.core.view.accessibility.AccessibilityNodeInfoCompat.AccessibilityActionCompat ACTION_PAGE_DOWN;
    field public static final androidx.core.view.accessibility.AccessibilityNodeInfoCompat.AccessibilityActionCompat ACTION_PAGE_LEFT;
    field public static final androidx.core.view.accessibility.AccessibilityNodeInfoCompat.AccessibilityActionCompat ACTION_PAGE_RIGHT;
    field public static final androidx.core.view.accessibility.AccessibilityNodeInfoCompat.AccessibilityActionCompat ACTION_PAGE_UP;
    field public static final androidx.core.view.accessibility.AccessibilityNodeInfoCompat.AccessibilityActionCompat! ACTION_PASTE;
    field public static final androidx.core.view.accessibility.AccessibilityNodeInfoCompat.AccessibilityActionCompat ACTION_PRESS_AND_HOLD;
    field public static final androidx.core.view.accessibility.AccessibilityNodeInfoCompat.AccessibilityActionCompat! ACTION_PREVIOUS_AT_MOVEMENT_GRANULARITY;
    field public static final androidx.core.view.accessibility.AccessibilityNodeInfoCompat.AccessibilityActionCompat! ACTION_PREVIOUS_HTML_ELEMENT;
    field public static final androidx.core.view.accessibility.AccessibilityNodeInfoCompat.AccessibilityActionCompat! ACTION_SCROLL_BACKWARD;
    field public static final androidx.core.view.accessibility.AccessibilityNodeInfoCompat.AccessibilityActionCompat! ACTION_SCROLL_DOWN;
    field public static final androidx.core.view.accessibility.AccessibilityNodeInfoCompat.AccessibilityActionCompat! ACTION_SCROLL_FORWARD;
    field public static final androidx.core.view.accessibility.AccessibilityNodeInfoCompat.AccessibilityActionCompat! ACTION_SCROLL_LEFT;
    field public static final androidx.core.view.accessibility.AccessibilityNodeInfoCompat.AccessibilityActionCompat! ACTION_SCROLL_RIGHT;
    field public static final androidx.core.view.accessibility.AccessibilityNodeInfoCompat.AccessibilityActionCompat! ACTION_SCROLL_TO_POSITION;
    field public static final androidx.core.view.accessibility.AccessibilityNodeInfoCompat.AccessibilityActionCompat! ACTION_SCROLL_UP;
    field public static final androidx.core.view.accessibility.AccessibilityNodeInfoCompat.AccessibilityActionCompat! ACTION_SELECT;
    field public static final androidx.core.view.accessibility.AccessibilityNodeInfoCompat.AccessibilityActionCompat! ACTION_SET_PROGRESS;
    field public static final androidx.core.view.accessibility.AccessibilityNodeInfoCompat.AccessibilityActionCompat! ACTION_SET_SELECTION;
    field public static final androidx.core.view.accessibility.AccessibilityNodeInfoCompat.AccessibilityActionCompat! ACTION_SET_TEXT;
    field public static final androidx.core.view.accessibility.AccessibilityNodeInfoCompat.AccessibilityActionCompat! ACTION_SHOW_ON_SCREEN;
    field public static final androidx.core.view.accessibility.AccessibilityNodeInfoCompat.AccessibilityActionCompat! ACTION_SHOW_TOOLTIP;
  }

  public static class AccessibilityNodeInfoCompat.CollectionInfoCompat {
    method public int getColumnCount();
    method public int getRowCount();
    method public int getSelectionMode();
    method public boolean isHierarchical();
    method public static androidx.core.view.accessibility.AccessibilityNodeInfoCompat.CollectionInfoCompat! obtain(int, int, boolean, int);
    method public static androidx.core.view.accessibility.AccessibilityNodeInfoCompat.CollectionInfoCompat! obtain(int, int, boolean);
    field public static final int SELECTION_MODE_MULTIPLE = 2; // 0x2
    field public static final int SELECTION_MODE_NONE = 0; // 0x0
    field public static final int SELECTION_MODE_SINGLE = 1; // 0x1
  }

  public static class AccessibilityNodeInfoCompat.CollectionItemInfoCompat {
    method public int getColumnIndex();
    method public int getColumnSpan();
    method public int getRowIndex();
    method public int getRowSpan();
    method @Deprecated public boolean isHeading();
    method public boolean isSelected();
    method public static androidx.core.view.accessibility.AccessibilityNodeInfoCompat.CollectionItemInfoCompat! obtain(int, int, int, int, boolean, boolean);
    method public static androidx.core.view.accessibility.AccessibilityNodeInfoCompat.CollectionItemInfoCompat! obtain(int, int, int, int, boolean);
  }

  public static class AccessibilityNodeInfoCompat.RangeInfoCompat {
    method public float getCurrent();
    method public float getMax();
    method public float getMin();
    method public int getType();
    method public static androidx.core.view.accessibility.AccessibilityNodeInfoCompat.RangeInfoCompat! obtain(int, float, float, float);
    field public static final int RANGE_TYPE_FLOAT = 1; // 0x1
    field public static final int RANGE_TYPE_INT = 0; // 0x0
    field public static final int RANGE_TYPE_PERCENT = 2; // 0x2
  }

  public static final class AccessibilityNodeInfoCompat.TouchDelegateInfoCompat {
    ctor public AccessibilityNodeInfoCompat.TouchDelegateInfoCompat(java.util.Map<android.graphics.Region!,android.view.View!>);
    method public android.graphics.Region? getRegionAt(@IntRange(from=0) int);
    method @IntRange(from=0) public int getRegionCount();
    method public androidx.core.view.accessibility.AccessibilityNodeInfoCompat? getTargetForRegion(android.graphics.Region);
  }

  public class AccessibilityNodeProviderCompat {
    ctor public AccessibilityNodeProviderCompat();
    ctor public AccessibilityNodeProviderCompat(Object!);
    method public androidx.core.view.accessibility.AccessibilityNodeInfoCompat? createAccessibilityNodeInfo(int);
    method public java.util.List<androidx.core.view.accessibility.AccessibilityNodeInfoCompat!>? findAccessibilityNodeInfosByText(String!, int);
    method public androidx.core.view.accessibility.AccessibilityNodeInfoCompat? findFocus(int);
    method public Object! getProvider();
    method public boolean performAction(int, int, android.os.Bundle!);
    field public static final int HOST_VIEW_ID = -1; // 0xffffffff
  }

  public class AccessibilityRecordCompat {
    ctor @Deprecated public AccessibilityRecordCompat(Object!);
    method @Deprecated public boolean equals(Object?);
    method @Deprecated public int getAddedCount();
    method @Deprecated public CharSequence! getBeforeText();
    method @Deprecated public CharSequence! getClassName();
    method @Deprecated public CharSequence! getContentDescription();
    method @Deprecated public int getCurrentItemIndex();
    method @Deprecated public int getFromIndex();
    method @Deprecated public Object! getImpl();
    method @Deprecated public int getItemCount();
    method @Deprecated public int getMaxScrollX();
    method public static int getMaxScrollX(android.view.accessibility.AccessibilityRecord!);
    method @Deprecated public int getMaxScrollY();
    method public static int getMaxScrollY(android.view.accessibility.AccessibilityRecord!);
    method @Deprecated public android.os.Parcelable! getParcelableData();
    method @Deprecated public int getRemovedCount();
    method @Deprecated public int getScrollX();
    method @Deprecated public int getScrollY();
    method @Deprecated public androidx.core.view.accessibility.AccessibilityNodeInfoCompat! getSource();
    method @Deprecated public java.util.List<java.lang.CharSequence!>! getText();
    method @Deprecated public int getToIndex();
    method @Deprecated public int getWindowId();
    method @Deprecated public int hashCode();
    method @Deprecated public boolean isChecked();
    method @Deprecated public boolean isEnabled();
    method @Deprecated public boolean isFullScreen();
    method @Deprecated public boolean isPassword();
    method @Deprecated public boolean isScrollable();
    method @Deprecated public static androidx.core.view.accessibility.AccessibilityRecordCompat! obtain(androidx.core.view.accessibility.AccessibilityRecordCompat!);
    method @Deprecated public static androidx.core.view.accessibility.AccessibilityRecordCompat! obtain();
    method @Deprecated public void recycle();
    method @Deprecated public void setAddedCount(int);
    method @Deprecated public void setBeforeText(CharSequence!);
    method @Deprecated public void setChecked(boolean);
    method @Deprecated public void setClassName(CharSequence!);
    method @Deprecated public void setContentDescription(CharSequence!);
    method @Deprecated public void setCurrentItemIndex(int);
    method @Deprecated public void setEnabled(boolean);
    method @Deprecated public void setFromIndex(int);
    method @Deprecated public void setFullScreen(boolean);
    method @Deprecated public void setItemCount(int);
    method @Deprecated public void setMaxScrollX(int);
    method public static void setMaxScrollX(android.view.accessibility.AccessibilityRecord!, int);
    method @Deprecated public void setMaxScrollY(int);
    method public static void setMaxScrollY(android.view.accessibility.AccessibilityRecord!, int);
    method @Deprecated public void setParcelableData(android.os.Parcelable!);
    method @Deprecated public void setPassword(boolean);
    method @Deprecated public void setRemovedCount(int);
    method @Deprecated public void setScrollX(int);
    method @Deprecated public void setScrollY(int);
    method @Deprecated public void setScrollable(boolean);
    method @Deprecated public void setSource(android.view.View!);
    method @Deprecated public void setSource(android.view.View!, int);
    method public static void setSource(android.view.accessibility.AccessibilityRecord, android.view.View!, int);
    method @Deprecated public void setToIndex(int);
  }

  public interface AccessibilityViewCommand {
    method public boolean perform(android.view.View, androidx.core.view.accessibility.AccessibilityViewCommand.CommandArguments?);
  }

  public abstract static class AccessibilityViewCommand.CommandArguments {
    ctor public AccessibilityViewCommand.CommandArguments();
  }

  public static final class AccessibilityViewCommand.MoveAtGranularityArguments extends androidx.core.view.accessibility.AccessibilityViewCommand.CommandArguments {
    ctor public AccessibilityViewCommand.MoveAtGranularityArguments();
    method public boolean getExtendSelection();
    method public int getGranularity();
  }

  public static final class AccessibilityViewCommand.MoveHtmlArguments extends androidx.core.view.accessibility.AccessibilityViewCommand.CommandArguments {
    ctor public AccessibilityViewCommand.MoveHtmlArguments();
    method public String! getHTMLElement();
  }

  public static final class AccessibilityViewCommand.MoveWindowArguments extends androidx.core.view.accessibility.AccessibilityViewCommand.CommandArguments {
    ctor public AccessibilityViewCommand.MoveWindowArguments();
    method public int getX();
    method public int getY();
  }

  public static final class AccessibilityViewCommand.ScrollToPositionArguments extends androidx.core.view.accessibility.AccessibilityViewCommand.CommandArguments {
    ctor public AccessibilityViewCommand.ScrollToPositionArguments();
    method public int getColumn();
    method public int getRow();
  }

  public static final class AccessibilityViewCommand.SetProgressArguments extends androidx.core.view.accessibility.AccessibilityViewCommand.CommandArguments {
    ctor public AccessibilityViewCommand.SetProgressArguments();
    method public float getProgress();
  }

  public static final class AccessibilityViewCommand.SetSelectionArguments extends androidx.core.view.accessibility.AccessibilityViewCommand.CommandArguments {
    ctor public AccessibilityViewCommand.SetSelectionArguments();
    method public int getEnd();
    method public int getStart();
  }

  public static final class AccessibilityViewCommand.SetTextArguments extends androidx.core.view.accessibility.AccessibilityViewCommand.CommandArguments {
    ctor public AccessibilityViewCommand.SetTextArguments();
    method public CharSequence! getText();
  }

  public class AccessibilityWindowInfoCompat {
    method public androidx.core.view.accessibility.AccessibilityNodeInfoCompat! getAnchor();
    method public void getBoundsInScreen(android.graphics.Rect!);
    method public androidx.core.view.accessibility.AccessibilityWindowInfoCompat! getChild(int);
    method public int getChildCount();
    method public int getId();
    method public int getLayer();
    method public androidx.core.view.accessibility.AccessibilityWindowInfoCompat! getParent();
    method public androidx.core.view.accessibility.AccessibilityNodeInfoCompat! getRoot();
    method public CharSequence! getTitle();
    method public int getType();
    method public boolean isAccessibilityFocused();
    method public boolean isActive();
    method public boolean isFocused();
    method public static androidx.core.view.accessibility.AccessibilityWindowInfoCompat! obtain();
    method public static androidx.core.view.accessibility.AccessibilityWindowInfoCompat! obtain(androidx.core.view.accessibility.AccessibilityWindowInfoCompat!);
    method public void recycle();
    field public static final int TYPE_ACCESSIBILITY_OVERLAY = 4; // 0x4
    field public static final int TYPE_APPLICATION = 1; // 0x1
    field public static final int TYPE_INPUT_METHOD = 2; // 0x2
    field public static final int TYPE_SPLIT_SCREEN_DIVIDER = 5; // 0x5
    field public static final int TYPE_SYSTEM = 3; // 0x3
  }

}

package androidx.core.view.animation {

  public final class PathInterpolatorCompat {
    method public static android.view.animation.Interpolator! create(android.graphics.Path!);
    method public static android.view.animation.Interpolator! create(float, float);
    method public static android.view.animation.Interpolator! create(float, float, float, float);
  }

}

package androidx.core.view.inputmethod {

  public final class EditorInfoCompat {
    ctor @Deprecated public EditorInfoCompat();
    method public static String![] getContentMimeTypes(android.view.inputmethod.EditorInfo!);
    method public static void setContentMimeTypes(android.view.inputmethod.EditorInfo, String![]?);
    field public static final int IME_FLAG_FORCE_ASCII = -2147483648; // 0x80000000
    field public static final int IME_FLAG_NO_PERSONALIZED_LEARNING = 16777216; // 0x1000000
  }

  public final class InputConnectionCompat {
    ctor @Deprecated public InputConnectionCompat();
    method public static boolean commitContent(android.view.inputmethod.InputConnection, android.view.inputmethod.EditorInfo, androidx.core.view.inputmethod.InputContentInfoCompat, int, android.os.Bundle?);
    method public static android.view.inputmethod.InputConnection createWrapper(android.view.inputmethod.InputConnection, android.view.inputmethod.EditorInfo, androidx.core.view.inputmethod.InputConnectionCompat.OnCommitContentListener);
    field public static final int INPUT_CONTENT_GRANT_READ_URI_PERMISSION = 1; // 0x1
  }

  public static interface InputConnectionCompat.OnCommitContentListener {
    method public boolean onCommitContent(androidx.core.view.inputmethod.InputContentInfoCompat!, int, android.os.Bundle!);
  }

  public final class InputContentInfoCompat {
    ctor public InputContentInfoCompat(android.net.Uri, android.content.ClipDescription, android.net.Uri?);
    method public android.net.Uri getContentUri();
    method public android.content.ClipDescription getDescription();
    method public android.net.Uri? getLinkUri();
    method public void releasePermission();
    method public void requestPermission();
    method public Object? unwrap();
    method public static androidx.core.view.inputmethod.InputContentInfoCompat? wrap(Object?);
  }

}

package androidx.core.widget {

  public abstract class AutoScrollHelper implements android.view.View.OnTouchListener {
    ctor public AutoScrollHelper(android.view.View);
    method public abstract boolean canTargetScrollHorizontally(int);
    method public abstract boolean canTargetScrollVertically(int);
    method public boolean isEnabled();
    method public boolean isExclusive();
    method public boolean onTouch(android.view.View!, android.view.MotionEvent!);
    method public abstract void scrollTargetBy(int, int);
    method public androidx.core.widget.AutoScrollHelper setActivationDelay(int);
    method public androidx.core.widget.AutoScrollHelper setEdgeType(int);
    method public androidx.core.widget.AutoScrollHelper! setEnabled(boolean);
    method public androidx.core.widget.AutoScrollHelper! setExclusive(boolean);
    method public androidx.core.widget.AutoScrollHelper setMaximumEdges(float, float);
    method public androidx.core.widget.AutoScrollHelper setMaximumVelocity(float, float);
    method public androidx.core.widget.AutoScrollHelper setMinimumVelocity(float, float);
    method public androidx.core.widget.AutoScrollHelper setRampDownDuration(int);
    method public androidx.core.widget.AutoScrollHelper setRampUpDuration(int);
    method public androidx.core.widget.AutoScrollHelper setRelativeEdges(float, float);
    method public androidx.core.widget.AutoScrollHelper setRelativeVelocity(float, float);
    field public static final int EDGE_TYPE_INSIDE = 0; // 0x0
    field public static final int EDGE_TYPE_INSIDE_EXTEND = 1; // 0x1
    field public static final int EDGE_TYPE_OUTSIDE = 2; // 0x2
    field public static final float NO_MAX = 3.4028235E38f;
    field public static final float NO_MIN = 0.0f;
    field public static final float RELATIVE_UNSPECIFIED = 0.0f;
  }

  public final class CompoundButtonCompat {
    method public static android.graphics.drawable.Drawable? getButtonDrawable(android.widget.CompoundButton);
    method public static android.content.res.ColorStateList? getButtonTintList(android.widget.CompoundButton);
    method public static android.graphics.PorterDuff.Mode? getButtonTintMode(android.widget.CompoundButton);
    method public static void setButtonTintList(android.widget.CompoundButton, android.content.res.ColorStateList?);
    method public static void setButtonTintMode(android.widget.CompoundButton, android.graphics.PorterDuff.Mode?);
  }

  public class ContentLoadingProgressBar extends android.widget.ProgressBar {
    ctor public ContentLoadingProgressBar(android.content.Context);
    ctor public ContentLoadingProgressBar(android.content.Context, android.util.AttributeSet?);
    method public void hide();
    method public void onAttachedToWindow();
    method public void onDetachedFromWindow();
    method public void show();
  }

  public final class EdgeEffectCompat {
    ctor @Deprecated public EdgeEffectCompat(android.content.Context!);
    method @Deprecated public boolean draw(android.graphics.Canvas!);
    method @Deprecated public void finish();
    method @Deprecated public boolean isFinished();
    method @Deprecated public boolean onAbsorb(int);
    method @Deprecated public boolean onPull(float);
    method @Deprecated public boolean onPull(float, float);
    method public static void onPull(android.widget.EdgeEffect, float, float);
    method @Deprecated public boolean onRelease();
    method @Deprecated public void setSize(int, int);
  }

  public class ImageViewCompat {
    method public static android.content.res.ColorStateList? getImageTintList(android.widget.ImageView);
    method public static android.graphics.PorterDuff.Mode? getImageTintMode(android.widget.ImageView);
    method public static void setImageTintList(android.widget.ImageView, android.content.res.ColorStateList?);
    method public static void setImageTintMode(android.widget.ImageView, android.graphics.PorterDuff.Mode?);
  }

  public final class ListPopupWindowCompat {
    method @Deprecated public static android.view.View.OnTouchListener! createDragToOpenListener(Object!, android.view.View!);
    method public static android.view.View.OnTouchListener? createDragToOpenListener(android.widget.ListPopupWindow, android.view.View);
  }

  public class ListViewAutoScrollHelper extends androidx.core.widget.AutoScrollHelper {
    ctor public ListViewAutoScrollHelper(android.widget.ListView);
    method public boolean canTargetScrollHorizontally(int);
    method public boolean canTargetScrollVertically(int);
    method public void scrollTargetBy(int, int);
  }

  public final class ListViewCompat {
    method public static boolean canScrollList(android.widget.ListView, int);
    method public static void scrollListBy(android.widget.ListView, int);
  }

  public class NestedScrollView extends android.widget.FrameLayout implements androidx.core.view.NestedScrollingChild3 androidx.core.view.NestedScrollingParent3 androidx.core.view.ScrollingView {
    ctor public NestedScrollView(android.content.Context);
    ctor public NestedScrollView(android.content.Context, android.util.AttributeSet?);
    ctor public NestedScrollView(android.content.Context, android.util.AttributeSet?, int);
    method public boolean arrowScroll(int);
    method @RestrictTo(androidx.annotation.RestrictTo.Scope.LIBRARY_GROUP_PREFIX) public int computeHorizontalScrollExtent();
    method @RestrictTo(androidx.annotation.RestrictTo.Scope.LIBRARY_GROUP_PREFIX) public int computeHorizontalScrollOffset();
    method @RestrictTo(androidx.annotation.RestrictTo.Scope.LIBRARY_GROUP_PREFIX) public int computeHorizontalScrollRange();
    method protected int computeScrollDeltaToGetChildRectOnScreen(android.graphics.Rect!);
    method @RestrictTo(androidx.annotation.RestrictTo.Scope.LIBRARY_GROUP_PREFIX) public int computeVerticalScrollExtent();
    method @RestrictTo(androidx.annotation.RestrictTo.Scope.LIBRARY_GROUP_PREFIX) public int computeVerticalScrollOffset();
    method @RestrictTo(androidx.annotation.RestrictTo.Scope.LIBRARY_GROUP_PREFIX) public int computeVerticalScrollRange();
    method public boolean dispatchNestedPreScroll(int, int, int[]!, int[]!, int);
    method public void dispatchNestedScroll(int, int, int, int, int[]?, int, int[]);
    method public boolean dispatchNestedScroll(int, int, int, int, int[]!, int);
    method public boolean executeKeyEvent(android.view.KeyEvent);
    method public void fling(int);
    method public boolean fullScroll(int);
    method public int getMaxScrollAmount();
    method public boolean hasNestedScrollingParent(int);
    method public boolean isFillViewport();
    method public boolean isSmoothScrollingEnabled();
    method public void onAttachedToWindow();
    method public void onNestedPreScroll(android.view.View, int, int, int[], int);
    method public void onNestedScroll(android.view.View, int, int, int, int, int, int[]);
    method public void onNestedScroll(android.view.View, int, int, int, int, int);
    method public void onNestedScrollAccepted(android.view.View, android.view.View, int, int);
    method public boolean onStartNestedScroll(android.view.View, android.view.View, int, int);
    method public void onStopNestedScroll(android.view.View, int);
    method public boolean pageScroll(int);
    method public void setFillViewport(boolean);
    method public void setOnScrollChangeListener(androidx.core.widget.NestedScrollView.OnScrollChangeListener?);
    method public void setSmoothScrollingEnabled(boolean);
    method public final void smoothScrollBy(int, int);
    method public final void smoothScrollBy(int, int, int);
    method public final void smoothScrollTo(int, int);
    method public final void smoothScrollTo(int, int, int);
    method public boolean startNestedScroll(int, int);
    method public void stopNestedScroll(int);
  }

  public static interface NestedScrollView.OnScrollChangeListener {
    method public void onScrollChange(androidx.core.widget.NestedScrollView!, int, int, int, int);
  }

  public final class PopupMenuCompat {
    method public static android.view.View.OnTouchListener? getDragToOpenListener(Object);
  }

  public final class PopupWindowCompat {
    method public static boolean getOverlapAnchor(android.widget.PopupWindow);
    method public static int getWindowLayoutType(android.widget.PopupWindow);
    method public static void setOverlapAnchor(android.widget.PopupWindow, boolean);
    method public static void setWindowLayoutType(android.widget.PopupWindow, int);
    method public static void showAsDropDown(android.widget.PopupWindow, android.view.View, int, int, int);
  }

  @Deprecated public final class ScrollerCompat {
    method @Deprecated public void abortAnimation();
    method @Deprecated public boolean computeScrollOffset();
    method @Deprecated public static androidx.core.widget.ScrollerCompat! create(android.content.Context!);
    method @Deprecated public static androidx.core.widget.ScrollerCompat! create(android.content.Context!, android.view.animation.Interpolator!);
    method @Deprecated public void fling(int, int, int, int, int, int, int, int);
    method @Deprecated public void fling(int, int, int, int, int, int, int, int, int, int);
    method @Deprecated public float getCurrVelocity();
    method @Deprecated public int getCurrX();
    method @Deprecated public int getCurrY();
    method @Deprecated public int getFinalX();
    method @Deprecated public int getFinalY();
    method @Deprecated public boolean isFinished();
    method @Deprecated public boolean isOverScrolled();
    method @Deprecated public void notifyHorizontalEdgeReached(int, int, int);
    method @Deprecated public void notifyVerticalEdgeReached(int, int, int);
    method @Deprecated public boolean springBack(int, int, int, int, int, int);
    method @Deprecated public void startScroll(int, int, int, int);
    method @Deprecated public void startScroll(int, int, int, int, int);
  }

  public final class TextViewCompat {
    method public static int getAutoSizeMaxTextSize(android.widget.TextView);
    method public static int getAutoSizeMinTextSize(android.widget.TextView);
    method public static int getAutoSizeStepGranularity(android.widget.TextView);
    method public static int[] getAutoSizeTextAvailableSizes(android.widget.TextView);
    method public static int getAutoSizeTextType(android.widget.TextView);
    method public static android.content.res.ColorStateList? getCompoundDrawableTintList(android.widget.TextView);
    method public static android.graphics.PorterDuff.Mode? getCompoundDrawableTintMode(android.widget.TextView);
    method public static android.graphics.drawable.Drawable![] getCompoundDrawablesRelative(android.widget.TextView);
    method public static int getFirstBaselineToTopHeight(android.widget.TextView);
    method public static int getLastBaselineToBottomHeight(android.widget.TextView);
    method public static int getMaxLines(android.widget.TextView);
    method public static int getMinLines(android.widget.TextView);
    method public static androidx.core.text.PrecomputedTextCompat.Params getTextMetricsParams(android.widget.TextView);
    method public static void setAutoSizeTextTypeUniformWithConfiguration(android.widget.TextView, int, int, int, int) throws java.lang.IllegalArgumentException;
    method public static void setAutoSizeTextTypeUniformWithPresetSizes(android.widget.TextView, int[], int) throws java.lang.IllegalArgumentException;
    method public static void setAutoSizeTextTypeWithDefaults(android.widget.TextView, int);
    method public static void setCompoundDrawableTintList(android.widget.TextView, android.content.res.ColorStateList?);
    method public static void setCompoundDrawableTintMode(android.widget.TextView, android.graphics.PorterDuff.Mode?);
    method public static void setCompoundDrawablesRelative(android.widget.TextView, android.graphics.drawable.Drawable?, android.graphics.drawable.Drawable?, android.graphics.drawable.Drawable?, android.graphics.drawable.Drawable?);
    method public static void setCompoundDrawablesRelativeWithIntrinsicBounds(android.widget.TextView, android.graphics.drawable.Drawable?, android.graphics.drawable.Drawable?, android.graphics.drawable.Drawable?, android.graphics.drawable.Drawable?);
    method public static void setCompoundDrawablesRelativeWithIntrinsicBounds(android.widget.TextView, @DrawableRes int, @DrawableRes int, @DrawableRes int, @DrawableRes int);
    method public static void setCustomSelectionActionModeCallback(android.widget.TextView, android.view.ActionMode.Callback);
    method public static void setFirstBaselineToTopHeight(android.widget.TextView, @IntRange(from=0) @Px int);
    method public static void setLastBaselineToBottomHeight(android.widget.TextView, @IntRange(from=0) @Px int);
    method public static void setLineHeight(android.widget.TextView, @IntRange(from=0) @Px int);
    method public static void setPrecomputedText(android.widget.TextView, androidx.core.text.PrecomputedTextCompat);
    method public static void setTextAppearance(android.widget.TextView, @StyleRes int);
    method public static void setTextMetricsParams(android.widget.TextView, androidx.core.text.PrecomputedTextCompat.Params);
    field public static final int AUTO_SIZE_TEXT_TYPE_NONE = 0; // 0x0
    field public static final int AUTO_SIZE_TEXT_TYPE_UNIFORM = 1; // 0x1
  }

  public interface TintableCompoundButton {
    method public android.content.res.ColorStateList? getSupportButtonTintList();
    method public android.graphics.PorterDuff.Mode? getSupportButtonTintMode();
    method public void setSupportButtonTintList(android.content.res.ColorStateList?);
    method public void setSupportButtonTintMode(android.graphics.PorterDuff.Mode?);
  }

  public interface TintableCompoundDrawablesView {
    method public android.content.res.ColorStateList? getSupportCompoundDrawablesTintList();
    method public android.graphics.PorterDuff.Mode? getSupportCompoundDrawablesTintMode();
    method public void setSupportCompoundDrawablesTintList(android.content.res.ColorStateList?);
    method public void setSupportCompoundDrawablesTintMode(android.graphics.PorterDuff.Mode?);
  }

}
<|MERGE_RESOLUTION|>--- conflicted
+++ resolved
@@ -941,11 +941,8 @@
     method public String getId();
     method public android.content.Intent getIntent();
     method public android.content.Intent![] getIntents();
-<<<<<<< HEAD
     method public long getLastChangedTimestamp();
-=======
     method public androidx.core.content.LocusIdCompat? getLocusId();
->>>>>>> 58ca0c26
     method public CharSequence? getLongLabel();
     method public String getPackage();
     method public int getRank();

<?xml version="1.0" encoding="utf-8"?>
<!--
  Copyright (C) 2015 The Android Open Source Project

  Licensed under the Apache License, Version 2.0 (the "License");
  you may not use this file except in compliance with the License.
  You may obtain a copy of the License at

        http://www.apache.org/licenses/LICENSE-2.0

  Unless required by applicable law or agreed to in writing, software
  distributed under the License is distributed on an "AS IS" BASIS,
  WITHOUT WARRANTIES OR CONDITIONS OF ANY KIND, either express or implied.
  See the License for the specific language governing permissions and
  limitations under the License.
  -->
<manifest xmlns:android="http://schemas.android.com/apk/res/android"
          xmlns:tools="http://schemas.android.com/tools"
          package="android.support.design.test">

    <uses-sdk
            android:minSdkVersion="7"
            android:targetSdkVersion="23"
            tools:overrideLibrary="android.support.test, android.app, android.support.test.rule,
                      android.support.test.espresso, android.support.test.espresso.idling"/>

    <application
            android:supportsRtl="true"
            android:theme="@style/Theme.AppCompat">
        <uses-library android:name="android.test.runner"/>

        <activity
                android:theme="@style/Theme.AppCompat.NoActionBar"
                android:name="android.support.design.widget.TabLayoutWithViewPagerActivity"/>

        <activity
                android:theme="@style/Theme.AppCompat.NoActionBar"
<<<<<<< HEAD
                android:name="android.support.design.widget.SnackbarActivity"/>

        <activity
                android:theme="@style/Theme.AppCompat.NoActionBar"
                android:name="android.support.design.widget.DynamicCoordinatorLayoutActivity"/>
=======
                android:name="android.support.design.widget.TabLayoutPoolingActivity"/>

        <activity
                android:theme="@style/Theme.AppCompat.NoActionBar"
                android:name="android.support.design.widget.SnackbarBucketTestsActivity"/>
>>>>>>> c16e4c6e

        <activity
                android:theme="@style/Theme.AppCompat.NoActionBar"
                android:name="android.support.design.widget.BottomSheetBehaviorActivity"/>

        <activity
                android:name="android.support.design.widget.FloatingActionButtonActivity"
                android:theme="@style/Theme.AppCompat.Light.NoActionBar"/>

        <activity
            android:theme="@style/Theme.AppCompat.NoActionBar"
            android:name="android.support.design.widget.NavigationViewActivity"/>

        <activity
                android:name="android.support.v7.app.AppCompatActivity"/>

    </application>

    <instrumentation
            android:name="android.test.InstrumentationTestRunner"
            android:targetPackage="android.support.design.test"/>

</manifest><|MERGE_RESOLUTION|>--- conflicted
+++ resolved
@@ -35,19 +35,20 @@
 
         <activity
                 android:theme="@style/Theme.AppCompat.NoActionBar"
-<<<<<<< HEAD
                 android:name="android.support.design.widget.SnackbarActivity"/>
 
         <activity
                 android:theme="@style/Theme.AppCompat.NoActionBar"
                 android:name="android.support.design.widget.DynamicCoordinatorLayoutActivity"/>
-=======
                 android:name="android.support.design.widget.TabLayoutPoolingActivity"/>
+
+        <activity
+            android:theme="@style/Theme.AppCompat.NoActionBar"
+            android:name="android.support.design.widget.TabLayoutPoolingActivity"/>
 
         <activity
                 android:theme="@style/Theme.AppCompat.NoActionBar"
                 android:name="android.support.design.widget.SnackbarBucketTestsActivity"/>
->>>>>>> c16e4c6e
 
         <activity
                 android:theme="@style/Theme.AppCompat.NoActionBar"

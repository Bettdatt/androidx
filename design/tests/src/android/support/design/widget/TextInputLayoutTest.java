--- conflicted
+++ resolved
@@ -62,15 +62,10 @@
 import android.support.test.annotation.UiThreadTest;
 import android.support.test.espresso.NoMatchingViewException;
 import android.support.test.espresso.ViewAssertion;
-<<<<<<< HEAD
-import android.support.v4.widget.TextViewCompat;
-import android.test.suitebuilder.annotation.SmallTest;
-=======
 import android.support.test.filters.SmallTest;
 import android.support.v4.widget.TextViewCompat;
 import android.util.AttributeSet;
 import android.util.SparseArray;
->>>>>>> 20bd2d02
 import android.view.View;
 import android.view.inputmethod.EditorInfo;
 import android.widget.EditText;
@@ -319,8 +314,6 @@
         layout.drawableStateChanged();
     }
 
-<<<<<<< HEAD
-=======
     @UiThreadTest
     @Test
     public void testSaveRestoreStateAnimation() {
@@ -351,7 +344,6 @@
     }
 
     @UiThreadTest
->>>>>>> 20bd2d02
     @Test
     public void testMaintainsLeftRightCompoundDrawables() throws Throwable {
         final Activity activity = mActivityTestRule.getActivity();
@@ -366,20 +358,9 @@
         editText.setCompoundDrawables(left, top, right, bottom);
 
         // Now add the EditText to a TextInputLayout
-<<<<<<< HEAD
-        mActivityTestRule.runOnUiThread(new Runnable() {
-            @Override
-            public void run() {
-                TextInputLayout til = (TextInputLayout)
-                        activity.findViewById(R.id.textinput_noedittext);
-                til.addView(editText);
-            }
-        });
-=======
         TextInputLayout til = (TextInputLayout)
                 activity.findViewById(R.id.textinput_noedittext);
         til.addView(editText);
->>>>>>> 20bd2d02
 
         // Finally assert that all of the drawables are untouched
         final Drawable[] compoundDrawables = editText.getCompoundDrawables();
@@ -389,10 +370,7 @@
         assertSame(bottom, compoundDrawables[3]);
     }
 
-<<<<<<< HEAD
-=======
     @UiThreadTest
->>>>>>> 20bd2d02
     @Test
     public void testMaintainsStartEndCompoundDrawables() throws Throwable {
         final Activity activity = mActivityTestRule.getActivity();
@@ -407,20 +385,9 @@
         TextViewCompat.setCompoundDrawablesRelative(editText, start, top, end, bottom);
 
         // Now add the EditText to a TextInputLayout
-<<<<<<< HEAD
-        mActivityTestRule.runOnUiThread(new Runnable() {
-            @Override
-            public void run() {
-                TextInputLayout til = (TextInputLayout)
-                        activity.findViewById(R.id.textinput_noedittext);
-                til.addView(editText);
-            }
-        });
-=======
         TextInputLayout til = (TextInputLayout)
                 activity.findViewById(R.id.textinput_noedittext);
         til.addView(editText);
->>>>>>> 20bd2d02
 
         // Finally assert that all of the drawables are untouched
         final Drawable[] compoundDrawables = TextViewCompat.getCompoundDrawablesRelative(editText);
@@ -430,8 +397,6 @@
         assertSame(bottom, compoundDrawables[3]);
     }
 
-<<<<<<< HEAD
-=======
     @Test
     public void testPasswordToggleHasDefaultContentDescription() {
         // Check that the TextInputLayout says that it has a content description
@@ -491,7 +456,6 @@
                 .check(matches(withTextColor(textColor)));
     }
 
->>>>>>> 20bd2d02
     static ViewAssertion isHintExpanded(final boolean expanded) {
         return new ViewAssertion() {
             @Override

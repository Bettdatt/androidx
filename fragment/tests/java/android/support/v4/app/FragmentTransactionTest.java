/*
 * Copyright (C) 2016 The Android Open Source Project
 *
 * Licensed under the Apache License, Version 2.0 (the "License");
 * you may not use this file except in compliance with the License.
 * You may obtain a copy of the License at
 *
 *      http://www.apache.org/licenses/LICENSE-2.0
 *
 * Unless required by applicable law or agreed to in writing, software
 * distributed under the License is distributed on an "AS IS" BASIS,
 * WITHOUT WARRANTIES OR CONDITIONS OF ANY KIND, either express or implied.
 * See the License for the specific language governing permissions and
 * limitations under the License.
 */
package android.support.v4.app;

import static junit.framework.TestCase.assertFalse;
import static junit.framework.TestCase.assertTrue;

<<<<<<< HEAD
import android.app.Instrumentation;
import android.os.Bundle;
=======
import static org.junit.Assert.assertEquals;

import android.os.SystemClock;
>>>>>>> 945ef673
import android.support.fragment.test.R;
import android.support.test.InstrumentationRegistry;
import android.support.test.annotation.UiThreadTest;
import android.support.test.filters.MediumTest;
import android.support.test.rule.ActivityTestRule;
import android.support.test.runner.AndroidJUnit4;
import android.support.v4.app.test.FragmentTestActivity;

import org.junit.Before;
import org.junit.Rule;
import org.junit.Test;
import org.junit.runner.RunWith;

import java.util.List;

/**
 * Tests usage of the {@link FragmentTransaction} class.
 */
@MediumTest
@RunWith(AndroidJUnit4.class)
public class FragmentTransactionTest {

    @Rule
    public ActivityTestRule<FragmentTestActivity> mActivityRule =
            new ActivityTestRule<>(FragmentTestActivity.class);

    private FragmentTestActivity mActivity;

    @Before
    public void setUp() {
        mActivity = mActivityRule.getActivity();
    }

    @Test
    public void testAddTransactionWithValidFragment() throws Throwable {
        final Fragment fragment = new CorrectFragment();
        mActivityRule.runOnUiThread(new Runnable() {
            @Override
            public void run() {
                mActivity.getSupportFragmentManager().beginTransaction()
                        .add(R.id.content, fragment)
                        .addToBackStack(null)
                        .commit();
                mActivity.getSupportFragmentManager().executePendingTransactions();
            }
        });
        InstrumentationRegistry.getInstrumentation().waitForIdleSync();
        assertTrue(fragment.isAdded());
    }

    @Test
    public void testAddTransactionWithPrivateFragment() throws Throwable {
        final Fragment fragment = new PrivateFragment();
        mActivityRule.runOnUiThread(new Runnable() {
            @Override
            public void run() {
                boolean exceptionThrown = false;
                try {
                    mActivity.getSupportFragmentManager().beginTransaction()
                            .add(R.id.content, fragment)
                            .addToBackStack(null)
                            .commit();
                    mActivity.getSupportFragmentManager().executePendingTransactions();
                } catch (IllegalStateException e) {
                    exceptionThrown = true;
                } finally {
                    assertTrue("Exception should be thrown", exceptionThrown);
                    assertFalse("Fragment shouldn't be added", fragment.isAdded());
                }
            }
        });
        InstrumentationRegistry.getInstrumentation().waitForIdleSync();
    }

    @Test
    public void testAddTransactionWithPackagePrivateFragment() throws Throwable {
        final Fragment fragment = new PackagePrivateFragment();
        mActivityRule.runOnUiThread(new Runnable() {
            @Override
            public void run() {
                boolean exceptionThrown = false;
                try {
                    mActivity.getSupportFragmentManager().beginTransaction()
                            .add(R.id.content, fragment)
                            .addToBackStack(null)
                            .commit();
                    mActivity.getSupportFragmentManager().executePendingTransactions();
                } catch (IllegalStateException e) {
                    exceptionThrown = true;
                } finally {
                    assertTrue("Exception should be thrown", exceptionThrown);
                    assertFalse("Fragment shouldn't be added", fragment.isAdded());
                }
            }
        });
        InstrumentationRegistry.getInstrumentation().waitForIdleSync();
    }

    @Test
    public void testAddTransactionWithAnonymousFragment() throws Throwable {
        final Fragment fragment = new Fragment() {};
        mActivityRule.runOnUiThread(new Runnable() {
            @Override
            public void run() {
                boolean exceptionThrown = false;
                try {
                    mActivity.getSupportFragmentManager().beginTransaction()
                            .add(R.id.content, fragment)
                            .addToBackStack(null)
                            .commit();
                    mActivity.getSupportFragmentManager().executePendingTransactions();
                } catch (IllegalStateException e) {
                    exceptionThrown = true;
                } finally {
                    assertTrue("Exception should be thrown", exceptionThrown);
                    assertFalse("Fragment shouldn't be added", fragment.isAdded());
                }
            }
        });
        InstrumentationRegistry.getInstrumentation().waitForIdleSync();
    }

    @Test
    public void testAddTransactionWithNonStaticFragment() throws Throwable {
        final Fragment fragment = new NonStaticFragment();
        mActivityRule.runOnUiThread(new Runnable() {
            @Override
            public void run() {
                boolean exceptionThrown = false;
                try {
                    mActivity.getSupportFragmentManager().beginTransaction()
                            .add(R.id.content, fragment)
                            .addToBackStack(null)
                            .commit();
                    mActivity.getSupportFragmentManager().executePendingTransactions();
                } catch (IllegalStateException e) {
                    exceptionThrown = true;
                } finally {
                    assertTrue("Exception should be thrown", exceptionThrown);
                    assertFalse("Fragment shouldn't be added", fragment.isAdded());
                }
            }
        });
        InstrumentationRegistry.getInstrumentation().waitForIdleSync();
    }

<<<<<<< HEAD
    @Test
    public void testPostOnCommit() throws Throwable {
        mActivityRule.runOnUiThread(new Runnable() {
            @Override
            public void run() {
                final boolean[] ran = new boolean[1];
                FragmentManager fm = mActivityRule.getActivity().getSupportFragmentManager();
                fm.beginTransaction().postOnCommit(new Runnable() {
                    @Override
                    public void run() {
                        ran[0] = true;
                    }
                }).commit();
                fm.executePendingTransactions();

                assertTrue("postOnCommit runnable never ran", ran[0]);

                ran[0] = false;

                boolean threw = false;
                try {
                    fm.beginTransaction().postOnCommit(new Runnable() {
                        @Override
                        public void run() {
                            ran[0] = true;
                        }
                    }).addToBackStack(null).commit();
                } catch (IllegalStateException ise) {
                    threw = true;
                }

                fm.executePendingTransactions();

                assertTrue("postOnCommit was allowed to be called for back stack transaction",
                        threw);
                assertFalse("postOnCommit runnable for back stack transaction was run", ran[0]);
            }
        });
    }

    /**
     * Test to ensure that when onBackPressed() is received that there is no crash.
     */
    @Test
    @UiThreadTest
    public void crashOnBackPressed() throws Throwable {
        Instrumentation instrumentation = InstrumentationRegistry.getInstrumentation();
        Bundle outState = new Bundle();
        FragmentTestActivity activity = mActivityRule.getActivity();
        instrumentation.callActivityOnSaveInstanceState(activity, outState);
        activity.onBackPressed();
=======
    // Ensure that getFragments() works during transactions, even if it is run off thread
    @Test
    public void getFragmentsOffThread() throws Throwable {
        final FragmentManager fm = mActivity.getSupportFragmentManager();

        // Make sure that adding a fragment works
        Fragment fragment = new CorrectFragment();
        fm.beginTransaction()
                .add(R.id.content, fragment)
                .addToBackStack(null)
                .commit();

        FragmentTestUtil.executePendingTransactions(mActivityRule);
        List<Fragment> fragments = fm.getFragments();
        assertEquals(1, fragments.size());
        assertEquals(fragment, fragments.get(0));

        // Removed fragments shouldn't show
        fm.beginTransaction()
                .remove(fragment)
                .addToBackStack(null)
                .commit();
        FragmentTestUtil.executePendingTransactions(mActivityRule);
        assertTrue(fm.getFragments().isEmpty());

        // Now try detached fragments
        FragmentTestUtil.popBackStackImmediate(mActivityRule);
        fm.beginTransaction()
                .detach(fragment)
                .addToBackStack(null)
                .commit();
        FragmentTestUtil.executePendingTransactions(mActivityRule);
        assertTrue(fm.getFragments().isEmpty());

        // Now try hidden fragments
        FragmentTestUtil.popBackStackImmediate(mActivityRule);
        fm.beginTransaction()
                .hide(fragment)
                .addToBackStack(null)
                .commit();
        FragmentTestUtil.executePendingTransactions(mActivityRule);
        fragments = fm.getFragments();
        assertEquals(1, fragments.size());
        assertEquals(fragment, fragments.get(0));

        // And showing it again shouldn't change anything:
        FragmentTestUtil.popBackStackImmediate(mActivityRule);
        fragments = fm.getFragments();
        assertEquals(1, fragments.size());
        assertEquals(fragment, fragments.get(0));

        // Now pop back to the start state
        FragmentTestUtil.popBackStackImmediate(mActivityRule);

        // We can't force concurrency, but we can do it lots of times and hope that
        // we hit it.
        for (int i = 0; i < 100; i++) {
            fm.beginTransaction()
                    .add(R.id.content, fragment)
                    .addToBackStack(null)
                    .commit();
            getFragmentsUntilSize(1);

            fm.popBackStack();
            getFragmentsUntilSize(0);
        }
    }

    private void getFragmentsUntilSize(int expectedSize) {
        final long endTime = SystemClock.uptimeMillis() + 3000;

        do {
            assertTrue(SystemClock.uptimeMillis() < endTime);
        } while (mActivity.getSupportFragmentManager().getFragments().size() != expectedSize);
>>>>>>> 945ef673
    }

    public static class CorrectFragment extends Fragment {}

    private static class PrivateFragment extends Fragment {}

    static class PackagePrivateFragment extends Fragment {}

    private class NonStaticFragment extends Fragment {}
}<|MERGE_RESOLUTION|>--- conflicted
+++ resolved
@@ -17,15 +17,11 @@
 
 import static junit.framework.TestCase.assertFalse;
 import static junit.framework.TestCase.assertTrue;
-
-<<<<<<< HEAD
+import static junit.framework.TestCase.assertEquals;
+
 import android.app.Instrumentation;
 import android.os.Bundle;
-=======
-import static org.junit.Assert.assertEquals;
-
 import android.os.SystemClock;
->>>>>>> 945ef673
 import android.support.fragment.test.R;
 import android.support.test.InstrumentationRegistry;
 import android.support.test.annotation.UiThreadTest;
@@ -172,7 +168,6 @@
         InstrumentationRegistry.getInstrumentation().waitForIdleSync();
     }
 
-<<<<<<< HEAD
     @Test
     public void testPostOnCommit() throws Throwable {
         mActivityRule.runOnUiThread(new Runnable() {
@@ -224,7 +219,8 @@
         FragmentTestActivity activity = mActivityRule.getActivity();
         instrumentation.callActivityOnSaveInstanceState(activity, outState);
         activity.onBackPressed();
-=======
+    }
+
     // Ensure that getFragments() works during transactions, even if it is run off thread
     @Test
     public void getFragmentsOffThread() throws Throwable {
@@ -299,7 +295,6 @@
         do {
             assertTrue(SystemClock.uptimeMillis() < endTime);
         } while (mActivity.getSupportFragmentManager().getFragments().size() != expectedSize);
->>>>>>> 945ef673
     }
 
     public static class CorrectFragment extends Fragment {}

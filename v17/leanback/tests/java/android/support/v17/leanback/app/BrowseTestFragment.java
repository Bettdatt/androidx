--- conflicted
+++ resolved
@@ -28,14 +28,8 @@
 import android.util.Log;
 import android.view.View;
 
-<<<<<<< HEAD
 import static android.support.v17.leanback.app.BrowseFragmentTestActivity.*;
 
-/**
- * @hide from javadoc
- */
-=======
->>>>>>> 7243922e
 public class BrowseTestFragment extends BrowseFragment {
     private static final String TAG = "BrowseTestFragment";
 
